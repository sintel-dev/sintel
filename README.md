<p align="left">
<img width=15% src="https://dai.lids.mit.edu/wp-content/uploads/2018/06/Logo_DAI_highres.png" alt=“DAI-Lab” />
<i>An open source project from Data to AI Lab at MIT.</i>
</p>

<!-- [![PyPI Shield](https://img.shields.io/pypi/v/mtv.svg)](https://pypi.python.org/pypi/mtv) -->

[![Build Status](https://travis-ci.com/dyuliu/mtv.svg?branch=master)](https://travis-ci.com/dyuliu/mtv)
[![Coverage Status](https://coveralls.io/repos/github/dyuliu/MTV/badge.svg)](https://coveralls.io/github/dyuliu/MTV)
[![Github All Releases](https://img.shields.io/github/downloads/dyuliu/MTV/total)](https://github.com/dyuliu/MTV/releases)
[![Docker Pulls](https://img.shields.io/docker/pulls/dyuliu/mtv)](https://hub.docker.com/r/dyuliu/mtv)

# MTV

**MTV** is a visual analytics system built for anomaly analysis of multiple time-series data.

The Restful APIs documentation: http://mtv.lids.mit.edu:8080/

## License

[The MIT License](https://github.com/HDI-Project/MTV/blob/master/LICENSE)

## Before You Begin

Before you begin we recommend you read about the basic building blocks that assemble the **MTV**:

## Prerequisites

Make sure you have installed all of the following prerequisites on your development machine:

-   **Python (>=3.0)** - MTV has been developed and runs on [Python 3.6](https://www.python.org/downloads/release/python-360/). Although it is not strictly required, the usage of a [virtualenv](https://virtualenv.pypa.io/en/latest/) is highly recommended in order to avoid interfering with other software installed in the system where **MTV** is run. To this end, [Anaconda python](https://www.anaconda.com/distribution/#download-section) is suggested to maintain the virtual environments.
-   **Git** - [Download & Install Git](https://git-scm.com/downloads). OSX and Linux machines typically have this already installed.
-   **Node.js (>= 10.0.0)** - [Download & Install Node.js](https://nodejs.org/en/download/) and the npm package manager. Make sure to install gulp-cli globally after the installation of Node.js.
-   **MongoDB (>= 3.6)** - [Download & Install MongoDB](http://www.mongodb.org/downloads), and make sure it's running on the default port (27017).

## Get Started

### Downloading MTV

##### Cloning from Github

The recommended way to get MTV is to use git to directly clone the MTV repository:

```bash
$ git clone https://github.com/HDI-Project/MTV mtv
```

This will clone the latest version of the MTV repository to a **mtv** folder.

##### Downloading the zip file

Another way to use the MTV is to download a zip copy from the [master branch on GitHub](https://github.com/HDI-Project/MTV/archive/master.zip). You can also do this using the `wget` command:

```bash
$ wget https://github.com/HDI-Project/MTV/archive/master.zip -O mtv.zip
$ unzip mtv.zip
$ rm mtv.zip
```

Don't forget to rename **mtv-master** after your project name.

### Quick Install

Once you've downloaded the MTV repository and installed all the prerequisites, you're just a few steps away from running your application. To install the project, create a virtualenv and execute

```bash
$ make install
```

This command will install all the dependencies needed for the application (server-end) to run. For development, use the following command instead, which will install some additional
dependencies for code linting and testing

```bash
$ make install-develop
```

<<<<<<< HEAD
### Data

##### Downloading the demo data

```bash
$ make load-db-mtv
```

This will download and restore the dataset into MongoDB.

##### Working with [Orion](https://github.com/D3-AI/Orion) to generate your own data

Once the required data is generated using Orion, you can type the following command to update the data from Orion to MTV-supported formats. Note that you can configure the mongodb in the file `./mtv/config.yaml`.

```bash
$ mtv update db -v
```

=======
>>>>>>> dab8847b
### Running Your Application

Please activate your virtualenv for MTV first, and then launch the server and the client:

```bash
$ mtv run -v
```

Then launch the client:

```bash
<<<<<<< HEAD
$ cd client
$ npm start
=======
$ npm -C client run serve
>>>>>>> dab8847b
```

Your application should run on **port 4200** with the **_production_** environment by default. Just go to [http://localhost:4200](http://localhost:4200) in your browser (Chrome recommended).

### Development

<<<<<<< HEAD
The server-end code and client-end code are in two separate folders, namely,`<project-home>/mtv` and `<project-home>/mtv-client`
=======
The server-end code and client-end code are in two separate folders, namely,`<project-home>/mtv` and `<project-home>/client`
>>>>>>> dab8847b

Run the following command for server-end development

```bash
$ mtv run -E development -v
```

Run the following command for client-end development

```bash
$ npm -C client start
```

<<<<<<< HEAD
=======
### Data

The command `make install` or `make install-develop` has already pull the demo dataset and restore it into MongoDB. The database name by default is `mtv`. 

##### Working with [Orion](https://github.com/D3-AI/Orion) to generate your own data

You can type the following command to update the data from Orion to MTV-supported formats. Note that you can configure the mongodb in the file `./mtv/config.yaml`.

```bash
$ mtv update db -v
```


>>>>>>> dab8847b
## Production deploy with Docker

-   Install [Docker](https://docs.docker.com/install/) and [Compose](https://docs.docker.com/compose/install/)

-   Load data into the mongo container

    ```bash
    $ make docker-db-up
    ```

<<<<<<< HEAD
-   Run the application

    ```bash
    $ docker-compose up -d
    ```
=======
  ```bash
  $ make docker-up
  ```

  The application should be successfully running on **port 4200** using the **production** environment by default. Just go to [http://localhost:4200](http://localhost:4200) in your chrome browser to start your exploration.
>>>>>>> dab8847b

    The application should be successfully running on **port 3000** using the **production** environment by default. Just go to [http://localhost:3000](http://localhost:3000) in your chrome browser to start your exploration.

<<<<<<< HEAD
    **Note:** if MTV is deployed in a remote server, please change the variable `server` in `.client/src/config.ts` to the server IP address with right port.

-   Stop the application

    ```bash
    $ docker-compose stop
    ```

-   Remove the related containers and volumes (optional step)

    ```bash
    $ docker-compose down -v
    ```

## Production deploy with Docker in local secure environment

-   Install [Docker](https://docs.docker.com/install/) and [Compose](https://docs.docker.com/compose/install/)

-   Download MTV project and put the MTV docker image into the project direction

-   Enter the MTV folder and install the docker image by running

    ```bash
    $ docker load --input mtv.tar
    Loaded image: dyuliu/mtv:latest
    Loaded image: mongo:4.0
    ```

-   Restore data back to database running on mongo:4.0 container
=======
  For further commands, please refer to `Makefile`, the session of Docker Installation. 

## Production deploy with Docker in local secure environment

- Download `mtv.zip`, unzip it, and enter the directory. The directory contains the source code of mtv; under the home directory, there is one file named `mtv.tar` which is the exported docker container's filesystem for mtv. Also, the MongoDB data is also ready under the folder `<project-home>/db-instance/data/`

- Under the project home directory, install the mtv docker images:

  ```bash
  $ docker load --input mtv.tar
  ```

- Then restore data back to database:
>>>>>>> dab8847b

    ```bash
    $ docker-compose -f docker-compose-db.yml up
    ```

<<<<<<< HEAD
-   Run the application. Please check the file `docker-compose.yml` and make sure line 18 (`build: .`) is **commented** and line 17 (`image: dyuliu/mtv`) is **uncommented**.

    ```bash
    $ docker-compose up -d
    ```

    Your application should run on **port 3000** with the **_production_** environment by default. Just go to [http://localhost:3000](http://localhost:3000) in your browser to start your exploration.

-   Stop the application

    ```bash
    $ docker-compose stop
    ```
=======
- Finally start the application:
  ```bash
  $ docker-compose up --no-build -d
  ```

  Your application should run on **port 4200** with the ***production*** environment by default. Just go to [http://localhost:4200](http://localhost:4200) in your browser to start your exploration.
>>>>>>> dab8847b

## Additional Resources

<<<<<<< HEAD

-   [Install python Mac OS](https://www.python.org/downloads/mac-osx/)
-   [Install python Ubuntu](https://linuxize.com/post/how-to-install-python-3-7-on-ubuntu-18-04/)
-   [Install anaconda](https://docs.anaconda.com/anaconda/install/)
-   # [Install python virtual environment](https://virtualenv.pypa.io/en/latest/)
-   [Install python Mac OS](https://www.python.org/downloads/mac-osx/)
-   [Install python Ubuntu](https://linuxize.com/post/how-to-install-python-3-7-on-ubuntu-18-04/)
-   [Install anaconda](https://docs.anaconda.com/anaconda/install/)
-   [Install python virtual environment](https://virtualenv.pypa.io/en/latest/)
    > > > > > > > master<|MERGE_RESOLUTION|>--- conflicted
+++ resolved
@@ -74,27 +74,6 @@
 $ make install-develop
 ```
 
-<<<<<<< HEAD
-### Data
-
-##### Downloading the demo data
-
-```bash
-$ make load-db-mtv
-```
-
-This will download and restore the dataset into MongoDB.
-
-##### Working with [Orion](https://github.com/D3-AI/Orion) to generate your own data
-
-Once the required data is generated using Orion, you can type the following command to update the data from Orion to MTV-supported formats. Note that you can configure the mongodb in the file `./mtv/config.yaml`.
-
-```bash
-$ mtv update db -v
-```
-
-=======
->>>>>>> dab8847b
 ### Running Your Application
 
 Please activate your virtualenv for MTV first, and then launch the server and the client:
@@ -106,23 +85,14 @@
 Then launch the client:
 
 ```bash
-<<<<<<< HEAD
-$ cd client
-$ npm start
-=======
 $ npm -C client run serve
->>>>>>> dab8847b
 ```
 
 Your application should run on **port 4200** with the **_production_** environment by default. Just go to [http://localhost:4200](http://localhost:4200) in your browser (Chrome recommended).
 
 ### Development
 
-<<<<<<< HEAD
-The server-end code and client-end code are in two separate folders, namely,`<project-home>/mtv` and `<project-home>/mtv-client`
-=======
 The server-end code and client-end code are in two separate folders, namely,`<project-home>/mtv` and `<project-home>/client`
->>>>>>> dab8847b
 
 Run the following command for server-end development
 
@@ -136,8 +106,6 @@
 $ npm -C client start
 ```
 
-<<<<<<< HEAD
-=======
 ### Data
 
 The command `make install` or `make install-develop` has already pull the demo dataset and restore it into MongoDB. The database name by default is `mtv`. 
@@ -151,7 +119,6 @@
 ```
 
 
->>>>>>> dab8847b
 ## Production deploy with Docker
 
 -   Install [Docker](https://docs.docker.com/install/) and [Compose](https://docs.docker.com/compose/install/)
@@ -162,54 +129,15 @@
     $ make docker-db-up
     ```
 
-<<<<<<< HEAD
--   Run the application
-
     ```bash
-    $ docker-compose up -d
-    ```
-=======
-  ```bash
-  $ make docker-up
-  ```
-
-  The application should be successfully running on **port 4200** using the **production** environment by default. Just go to [http://localhost:4200](http://localhost:4200) in your chrome browser to start your exploration.
->>>>>>> dab8847b
-
-    The application should be successfully running on **port 3000** using the **production** environment by default. Just go to [http://localhost:3000](http://localhost:3000) in your chrome browser to start your exploration.
-
-<<<<<<< HEAD
-    **Note:** if MTV is deployed in a remote server, please change the variable `server` in `.client/src/config.ts` to the server IP address with right port.
-
--   Stop the application
-
-    ```bash
-    $ docker-compose stop
+    $ make docker-up
     ```
 
--   Remove the related containers and volumes (optional step)
+The application should be successfully running on **port 4200** using the **production** environment by default. Just go to [http://localhost:4200](http://localhost:4200) in your chrome browser to start your exploration.
 
-    ```bash
-    $ docker-compose down -v
-    ```
+The application should be successfully running on **port 3000** using the **production** environment by default. Just go to [http://localhost:3000](http://localhost:3000) in your chrome browser to start your exploration.
 
-## Production deploy with Docker in local secure environment
-
--   Install [Docker](https://docs.docker.com/install/) and [Compose](https://docs.docker.com/compose/install/)
-
--   Download MTV project and put the MTV docker image into the project direction
-
--   Enter the MTV folder and install the docker image by running
-
-    ```bash
-    $ docker load --input mtv.tar
-    Loaded image: dyuliu/mtv:latest
-    Loaded image: mongo:4.0
-    ```
-
--   Restore data back to database running on mongo:4.0 container
-=======
-  For further commands, please refer to `Makefile`, the session of Docker Installation. 
+For further commands, please refer to `Makefile`, the session of Docker Installation. 
 
 ## Production deploy with Docker in local secure environment
 
@@ -222,45 +150,21 @@
   ```
 
 - Then restore data back to database:
->>>>>>> dab8847b
 
     ```bash
     $ docker-compose -f docker-compose-db.yml up
     ```
 
-<<<<<<< HEAD
--   Run the application. Please check the file `docker-compose.yml` and make sure line 18 (`build: .`) is **commented** and line 17 (`image: dyuliu/mtv`) is **uncommented**.
-
-    ```bash
-    $ docker-compose up -d
-    ```
-
-    Your application should run on **port 3000** with the **_production_** environment by default. Just go to [http://localhost:3000](http://localhost:3000) in your browser to start your exploration.
-
--   Stop the application
-
-    ```bash
-    $ docker-compose stop
-    ```
-=======
 - Finally start the application:
   ```bash
   $ docker-compose up --no-build -d
   ```
 
   Your application should run on **port 4200** with the ***production*** environment by default. Just go to [http://localhost:4200](http://localhost:4200) in your browser to start your exploration.
->>>>>>> dab8847b
 
 ## Additional Resources
-
-<<<<<<< HEAD
 
 -   [Install python Mac OS](https://www.python.org/downloads/mac-osx/)
 -   [Install python Ubuntu](https://linuxize.com/post/how-to-install-python-3-7-on-ubuntu-18-04/)
 -   [Install anaconda](https://docs.anaconda.com/anaconda/install/)
--   # [Install python virtual environment](https://virtualenv.pypa.io/en/latest/)
--   [Install python Mac OS](https://www.python.org/downloads/mac-osx/)
--   [Install python Ubuntu](https://linuxize.com/post/how-to-install-python-3-7-on-ubuntu-18-04/)
--   [Install anaconda](https://docs.anaconda.com/anaconda/install/)
--   [Install python virtual environment](https://virtualenv.pypa.io/en/latest/)
-    > > > > > > > master+-   [Install python virtual environment](https://virtualenv.pypa.io/en/latest/)