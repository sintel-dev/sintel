--- conflicted
+++ resolved
@@ -35,22 +35,12 @@
 
 .PHONY: install
 install: clean-build clean-pyc clean-client ## install the packages for running mtv
-<<<<<<< HEAD
-	pip install -e .
-	cd client && npm install
-	#-g gulp && npm install
-=======
 	pip install .
->>>>>>> 1e3e702d
 
 .PHONY: install-develop
 install-develop: clean-build clean-pyc clean-client ## install the package in editable mode and dependencies for development
 	pip install -e .[dev]
 	cd client && npm install
-<<<<<<< HEAD
-	#-g gulp && npm install
-=======
->>>>>>> 1e3e702d
 
 .PHONY: install-theme
 install-theme:
