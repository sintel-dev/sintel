--- conflicted
+++ resolved
@@ -24,13 +24,8 @@
 
     # Flask
     'Flask==1.0.2',
-<<<<<<< HEAD
-    'Flask-Cors>=3.0.7',
-    'Flask-RESTful>=0.3.7',
-=======
     'Flask-Cors==3.0.7',
     'Flask-RESTful==0.3.7',
->>>>>>> 1e3e702d
     'Werkzeug==0.14.1',
     'gevent==1.2.2',
 
