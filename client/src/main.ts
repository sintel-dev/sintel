import Header from './components/header';
import Content from './components/content';
import Modal from './components/modal';

/**
 * Landing Page
 * ------------------------------
 * |          Header            |
 * |-----------------------------
 * |    proj info               |
 * |                            |
 * |    exp info                |
 * |    pipeline info           |
 * -----------------------------|
 *
 * Click EXP Card to EXP page
* ------------------------------
 * |          Header            |
 * |-----------------------------
 * |    overview   |            |
 * |               |   period   |
 * |----------------            |
 * |    detail     |            |
 * -----------------------------|
 */

export class App {

    public header: Header;
<<<<<<< HEAD
    public sidebar: Sidebar;
=======
    public content: Content;
>>>>>>> 3537a681
    public modal: Modal;
    public content: Content;


    public bootstrap() {
        this.header = new Header('#header');
        this.content = new Content('#content');
        this.modal = new Modal('#modal-audio');
    }

    public setupEventHandlers() {
        this.header.setupEventHandlers();
        this.content.setupEventHandlers();
        this.modal.setupEventHandlers();
    }

    constructor() {
        // initialize your app here
        this.bootstrap();
        this.setupEventHandlers();
    }
}

new App();<|MERGE_RESOLUTION|>--- conflicted
+++ resolved
@@ -27,18 +27,13 @@
 export class App {
 
     public header: Header;
-<<<<<<< HEAD
-    public sidebar: Sidebar;
-=======
     public content: Content;
->>>>>>> 3537a681
     public modal: Modal;
-    public content: Content;
 
 
     public bootstrap() {
         this.header = new Header('#header');
-        this.content = new Content('#content');
+        this.content = new Content();
         this.modal = new Modal('#modal-audio');
     }
 
