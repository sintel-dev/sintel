import * as pip from '../services/pip-client';
import * as ko from 'knockout';
import * as _ from 'lodash';
import 'select2';
import * as RSI from '../services/rest-server.interface';
import dataProcessor from '../services/data-processor';
import { LineChartDataEle } from './vis/data.interface';
import { LineChartCtx } from './vis/linechart-ctx';
import { LineChartFocus } from './vis/linechart-focus';
import { PeriodChart} from './vis/period-chart';

import server from '../services/rest-server';

interface CtxCharts {
    [index: string]: LineChartCtx;
}

interface PeriodCharts {
    [index: string]: PeriodChart;
}

class Content {

    public ctxs = ko.observableArray<string>([]);
    public focus = ko.observable<string>('');
    public modes = ko.observableArray<string>([]);
    public event = ko.observable('');

    public datarun = ko.observable('');
    public dataset = ko.observable('');
    public eventFrom = ko.observable('');
    public eventTo = ko.observable('');
    public level = ko.observable('None');
    public transcript = ko.observable('');
    public comment = '';
    // public empDetails = ko.observable<string>('ceva');

    private data: LineChartDataEle[];

    private focusChart: LineChartFocus;
    private ctxCharts: CtxCharts = {};
    private periodCharts: PeriodCharts = {};

    private eventInfo: RSI.Event;
    private commentInfo: RSI.Comment;

    private config = {
        speed: 500,   // box animation duration,
        ctxHeight: 450,
        focusHeight: 525,
        periodHeight: 980
    };

    constructor(eleId: string) {
        let self = this;

        // initialize Knockout Variables
        ko.applyBindings(self, $(eleId)[0]);

        // default select 0
        $('.chart-focus-container').height(self.config.focusHeight);
        $('.chart-focus .plot').height(self.config.focusHeight); // - 45);
        $('.chart-ctx-container').height(self.config.ctxHeight);
        $('.pchart').height($('.connectedSortable').height() + 'px');
    }

    // handle events coming from other components
    public setupEventHandlers() {
        let self = this;

        pip.content.on('experiment:change', (exp: RSI.Experiment) => {
            self._ToggleLoadingOverlay();

            dataProcessor.loadData(exp).then((data: LineChartDataEle[]) => {
                self.data = data;
                self._ToggleLoadingOverlay();
                self.ctxs(_.map(data, d => d.dataset.name));

                if (self.focus() === '') {
                    self.focus(data[0].dataset.name);
                    $($(`.chart-ctx .title`)[0]).parent().addClass('ctx-active');
                } else {
                    $($(`.chart-ctx [name=title-${self.focus()}]`)).parent().addClass('ctx-active');
                }
                self._visualize();
            });
        });

        pip.content.on('ctx:brush', msg => {
            self.focusChart.trigger('brush:update', msg);
            _.each(self.ctxCharts, ct => {
                ct.trigger('brush:update', msg.xMove);
            });
        });

        pip.content.on('focus:zoom', xMove => {
            _.each(self.ctxCharts, ct => {
                ct.trigger('brush:update', xMove);
            });
        });

        pip.content.on('event:update', () => {
            self.focusChart.trigger('event:update');
            _.each(self.ctxCharts, ct => {
                ct.trigger('event:update');
            });
        });

        pip.content.on('event:modify', (evt) => {
            self.focusChart.trigger('event:modify', evt);
        });

        $('input[name="level"]').change(function() {
            let val = this.getAttribute('value');
            self.level(val);
        });

        pip.content.on('comment:new', (eventInfo: RSI.Event) => {
            this.update(eventInfo);
        });

        pip.content.on('comment:start', (eventInfo: RSI.Event) => {
            this.update(eventInfo);
        });
    }

<<<<<<< HEAD
=======
    private showDatasetInfo(visible) {
        visible ? $('#datasetDescription').addClass('active') : $('#datasetDescription').removeClass('active');
        if(visible) {
            $('#datasetDescription').addClass('active');
            $('#selectLevel').select2({
				minimumResultsForSearch: Infinity
			})
        } else {
            $('#datasetDescription').removeClass('active')
        }
    }

    private async update(eventInfo: RSI.Event) {
        if (eventInfo.id === 'new') {
            $('#comment').val('');
        } else {
            this.commentInfo = await<any> server.comments.read({}, {
                event: eventInfo.id
            });
            $('#comment').val(this.commentInfo.text);
        }

        this.eventInfo = eventInfo;

        this.event(eventInfo.id);
        this.datarun(eventInfo.datarun);
        this.dataset(eventInfo.dataset);
        this.eventFrom(new Date(eventInfo.start_time).toUTCString());
        this.eventTo(new Date(eventInfo.stop_time).toUTCString());
        this.level(this.fromLevelToScore(eventInfo.score));

        this.showDatasetInfo(true);
    }

    private fromLevelToScore(score: number): string {
        let level: number | string = 0;
        for (let i = 0; i <= 4; i += 1) {
            if (score > i) { level += 1; }
        }
        if (level === 0) { level = 'None'; }
        $('input[name="level"]').removeAttr('check');
        $('input[name="level"]').removeClass('active');
        $(`input[name="level"][value="${level}"]`).attr('check');
        $(`input[name="level"][value="${level}"]`).addClass('active');

        return String(level);
    }

    private fromScoreToLevel(level: string): number {
        if (level === 'None') {
            return 0;
        } else {
            return +level;
        }
    }

>>>>>>> 0e1ff635
    public remove() {
        let self = this;
        server.events.del<RSI.Response>(self.event()).done(() => {
            this.showDatasetInfo(false);
            pip.content.trigger('event:update');
            // pip.content.trigger('linechart:highlight:update', self.eventInfo.datarun);
        });
    }

    public modify() {
        let self = this;
        pip.content.trigger('event:modify', self.eventInfo);
        // pip.content.trigger('linechart:highlight:modify', {
        //     datarun: self.eventInfo.datarun,
        //     event: self.eventInfo
        // });
        $('#datasetDescription').removeClass('active');
    }

    public save() {
        let self = this;

        if (self.event() === 'new') {
            // create new
            server.events.create<RSI.Response>({
                start_time: Math.trunc((self.eventInfo.start_time - self.eventInfo.offset) / 1000),
                stop_time: Math.trunc((self.eventInfo.stop_time - self.eventInfo.offset) / 1000),
                score: self.fromScoreToLevel(self.level()),
                datarun: self.eventInfo.datarun
            }).done(eid => {
                this.showDatasetInfo(false);
                pip.content.trigger('event:update');
                // pip.content.trigger('linechart:highlight:update', self.eventInfo.datarun);

                server.comments.create({
                    event: eid,
                    text: $('#comment').val()
                });
            });
        } else {
            // update existing
            server.events.update<RSI.Response>(self.event(), {
                start_time: Math.trunc((self.eventInfo.start_time - self.eventInfo.offset) / 1000),
                stop_time: Math.trunc((self.eventInfo.stop_time - self.eventInfo.offset) / 1000),
                score: self.fromScoreToLevel(self.level()),
                datarun: self.eventInfo.datarun
            }).done(eid => {
                this.showDatasetInfo(false);
                pip.content.trigger('event:update');
                // pip.content.trigger('linechart:highlight:update', self.eventInfo.datarun);

                if (self.commentInfo.id === 'new') {
                    server.comments.create({
                        event: eid,
                        text: $('#comment').val()
                    });
                } else {
                    server.comments.update(self.commentInfo.id, {
                        event: eid,
                        text: $('#comment').val()
                    });
                }
            });
        }
    }

    // the following public methods are triggered by user interactions

    public selectCtx(name) {
        let self = this;
        self.focus(name);
        let d = _.find(self.data, o => o.dataset.name === name);

        // update focus
        self.focusChart.trigger('data:update', [d]);
        ($(`a[href="#year"]`) as any).tab('show');

        // update period
        self.periodCharts['year'].trigger(
            'update',
            [{
                name: d.dataset.name,
                info: d.period
            }]
        );
        $(`.chart-ctx .title`).parent().removeClass('ctx-active');
        $(`.chart-ctx [name=title-${name}]`).parent().addClass('ctx-active');
    }

    public showMissing(content, event) {
        let self = this;
        const isChecked = event.target.checked;

        _.each(self.periodCharts, periodChartInstance => {

            // ovveride the missing visual flag for this chart instance.
            periodChartInstance.option.missing = isChecked;

            // this is required to prevent the update animation from easing in.
            // we want the chart data paths to remain static, but at the same time,
            // we want to rerender the chart.
            let _duration = periodChartInstance.option.duration;
            periodChartInstance.option.duration = 0;

            // rerender each updated chart, to show the missing period ranges.
            periodChartInstance.trigger('update', null);

            periodChartInstance.option.duration = _duration;
        });

        return true;
    }

    public eventsHandler(content, event) {
        return true;
    }

    public backward() {
        if ($('#year').hasClass('active')) {
            return;
        } else if ($('#month').hasClass('active')) {
            ($(`a[href="#year"]`) as any).tab('show');
        } else if ($(`#day`).hasClass('active')) {
            ($(`a[href="#month"]`) as any).tab('show');
        }
    }

    public addEventMode(content, event) {
        const isChecked = event.target.checked;
        const zoomModeInput = <HTMLInputElement>document.querySelector('#zoomMode');

        if (isChecked) {
            zoomModeInput.checked = false;
            this.focusChart.trigger('zoomPanMode', false);
        }

        this.focusChart.trigger('addEventMode', isChecked);
        return true;
    }

    public showPrediction(content, event) {
        const isChecked = event.target.checked;
        this.focusChart.trigger('showPrediction', isChecked);
        return true;
    }

    public zoomPanMode(content, event) {
        const isChecked = event.target.checked;
        const eventModeInput = <HTMLInputElement>document.querySelector('#eventMode');
        if (isChecked) {
            eventModeInput.checked = false;
            this.focusChart.trigger('addEventMode', false);
        }

        this.focusChart.trigger('zoomPanMode', isChecked);
        return true;
    }

    public zooming(factor) {
        this.focusChart.trigger('zooming', factor);
        return true;
    }

    private showDatasetInfo(visible) {
        visible ? $('#datasetDescription').addClass('active') : $('#datasetDescription').removeClass('active');
    }

    private async update(eventInfo: RSI.Event) {
        if (eventInfo.id === 'new') {
            $('#comment').val('');
        } else {
            this.commentInfo = await<any> server.comments.read({}, {
                event: eventInfo.id
            });
            $('#comment').val(this.commentInfo.text);
        }

        this.eventInfo = eventInfo;

        this.event(eventInfo.id);
        this.datarun(eventInfo.datarun);
        this.dataset(eventInfo.dataset);
        this.eventFrom(new Date(eventInfo.start_time).toUTCString());
        this.eventTo(new Date(eventInfo.stop_time).toUTCString());
        this.level(this.fromLevelToScore(eventInfo.score));

        this.showDatasetInfo(true);
    }

    private fromLevelToScore(score: number): string {
        let level: number | string = 0;
        for (let i = 0; i <= 4; i += 1) {
            if (score > i) { level += 1; }
        }
        if (level === 0) { level = 'None'; }
        $('input[name="level"]').removeAttr('check');
        $('input[name="level"]').removeClass('active');
        $(`input[name="level"][value="${level}"]`).attr('check');
        $(`input[name="level"][value="${level}"]`).addClass('active');

        return String(level);
    }

    private fromScoreToLevel(level: string): number {
        if (level === 'None') {
            return 0;
        } else {
            return +level;
        }
    }

    private _visualize() {
        let self = this;
        let data = self.data;

        // get common x domain
        let mmin = Number.MAX_SAFE_INTEGER;
        let mmax = Number.MIN_SAFE_INTEGER;
        _.each(data, d => {
            let st = _.first(d.timeseries)[0];
            let ed = _.last(d.timeseries)[0];
            mmin = mmin > st ? st : mmin;
            mmax = mmax < ed ? ed : mmax;
        });
        let xDomain: [number, number] = [mmin, mmax];

        if (_.isUndefined(self.focusChart)) {
            // plot context chart
            for (let i = 0; i < data.length; i++) {
                let dName = data[i].dataset.name;
                self.ctxCharts[dName] = new LineChartCtx(
                    $(`.chart-ctx [name="${dName}"]`)[0],
                    [data[i]],
                    {
                        offset: 0,
                        xAxis: false,
                        yAxis: false,
                        margin: { top: 9, right: 5, bottom: 9, left: 3 },
                        xDomain: xDomain
                    }
                );
            }

            // plot focused chart
            self.focusChart = new LineChartFocus(
                $('.chart-focus .plot')[0],
                [data[0]],   // By default, plot the first one
                {
                    height: self.config.focusHeight, // - 45,
                    offset: 0,
                    xAxis: true,
                    yAxis: true,
                    margin: { top: 20, right: 20, bottom: 40, left: 40 },
                    xDomain: xDomain
                }
            );

            // plot year period chart
            self.periodCharts['year'] = new PeriodChart(
                $('#year')[0],
                [{
                    name: data[0].dataset.name,
                    info: data[0].period,
                }],
                {
                    width: $('.pchart').width(),
                    nCol: 3
                }
            );

            // plot month period chart
            self.periodCharts['month'] = new PeriodChart(
                $('#month')[0],
                [{
                    name: data[0].dataset.name,
                    info: data[0].period[0].children
                }],
                {
                    width: $('.pchart').width(),
                    nCol: 4
                }
            );

            // plot day period chart
            self.periodCharts['day'] = new PeriodChart(
                $('#day')[0],
                [{
                    name: data[0].dataset.name,
                    info: data[0].period[0].children[0].children
                }],
                {
                    width: $('.pchart').width(),
                    nCol: 7
                }
            );
        } else {
            let d = _.find(self.data, o => o.dataset.name === self.focus());

            // update focus
            self.focusChart.option.xDomain = xDomain;
            self.focusChart.trigger('data:update', [d]);

            // update context
            for (let i = 0; i < data.length; i++) {
                let dName = data[i].dataset.name;
                self.ctxCharts[dName].trigger('data:update', [d]);
            }

            // update period-chart
            ($(`a[href="#year"]`) as any).tab('show');
            self.periodCharts['year'].trigger(
                'update',
                [{
                    name: d.dataset.name,
                    info: d.period
                }]
            );
        }

        // ******* handle chart events *********
        self.periodCharts['year'].on('select', (o) => {
            let newData = [];
            let d = _.find(data, dd => dd.dataset.name === self.focus());
            for (let i = 0; i < d.period.length; i++) {
                if (d.period[i].name !== o.name) { continue; }
                newData.push({
                    name: d.dataset.name,
                    info: d.period[i].children
                });
            }
            console.log(newData);
            // switch tab
            ($('a[href="#month"]') as any).tab('show');

            // update
            self.periodCharts['month'].trigger('update', newData);
        });

        self.periodCharts['month'].on('select', (o) => {
            let newData = [];
            let d = _.find(self.data, dd => dd.dataset.name === self.focus());
            for (let i = 0; i < d.period.length; i++) {
                if (d.period[i].name !== o.parent.name) { continue; }
                for (let j = 0; j < d.period[i].children.length; j++) {
                    if (d.period[i].children[j].name !== o.name) { continue; }
                    newData.push({
                        name: d.dataset.name,
                        info: d.period[i].children[j].children
                    });
                }
            }
            // switch tab
            ($('a[href="#day"]') as any).tab('show');

            // update
            self.periodCharts['day'].trigger('update', newData);
        });
    }

    private _ToggleLoadingOverlay() {
        if ($('.timeseries-overview>.overlay').hasClass('hidden')) {
            $('.timeseries-overview>.overlay').removeClass('hidden');
            $('.timeseries-detail>.overlay').removeClass('hidden');
            $('.period-view>.overlay').removeClass('hidden');
        } else {
            $('.timeseries-overview>.overlay').addClass('hidden');
            $('.timeseries-detail>.overlay').addClass('hidden');
            $('.period-view>.overlay').addClass('hidden');
        }
    }
}

export default Content;<|MERGE_RESOLUTION|>--- conflicted
+++ resolved
@@ -124,65 +124,6 @@
         });
     }
 
-<<<<<<< HEAD
-=======
-    private showDatasetInfo(visible) {
-        visible ? $('#datasetDescription').addClass('active') : $('#datasetDescription').removeClass('active');
-        if(visible) {
-            $('#datasetDescription').addClass('active');
-            $('#selectLevel').select2({
-				minimumResultsForSearch: Infinity
-			})
-        } else {
-            $('#datasetDescription').removeClass('active')
-        }
-    }
-
-    private async update(eventInfo: RSI.Event) {
-        if (eventInfo.id === 'new') {
-            $('#comment').val('');
-        } else {
-            this.commentInfo = await<any> server.comments.read({}, {
-                event: eventInfo.id
-            });
-            $('#comment').val(this.commentInfo.text);
-        }
-
-        this.eventInfo = eventInfo;
-
-        this.event(eventInfo.id);
-        this.datarun(eventInfo.datarun);
-        this.dataset(eventInfo.dataset);
-        this.eventFrom(new Date(eventInfo.start_time).toUTCString());
-        this.eventTo(new Date(eventInfo.stop_time).toUTCString());
-        this.level(this.fromLevelToScore(eventInfo.score));
-
-        this.showDatasetInfo(true);
-    }
-
-    private fromLevelToScore(score: number): string {
-        let level: number | string = 0;
-        for (let i = 0; i <= 4; i += 1) {
-            if (score > i) { level += 1; }
-        }
-        if (level === 0) { level = 'None'; }
-        $('input[name="level"]').removeAttr('check');
-        $('input[name="level"]').removeClass('active');
-        $(`input[name="level"][value="${level}"]`).attr('check');
-        $(`input[name="level"][value="${level}"]`).addClass('active');
-
-        return String(level);
-    }
-
-    private fromScoreToLevel(level: string): number {
-        if (level === 'None') {
-            return 0;
-        } else {
-            return +level;
-        }
-    }
-
->>>>>>> 0e1ff635
     public remove() {
         let self = this;
         server.events.del<RSI.Response>(self.event()).done(() => {
@@ -348,6 +289,12 @@
 
     private showDatasetInfo(visible) {
         visible ? $('#datasetDescription').addClass('active') : $('#datasetDescription').removeClass('active');
+        if (visible) {
+            $('#datasetDescription').addClass('active');
+            $('#selectLevel').select2({	minimumResultsForSearch: Infinity });
+        } else {
+            $('#datasetDescription').removeClass('active');
+        }
     }
 
     private async update(eventInfo: RSI.Event) {
