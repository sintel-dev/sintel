import 'tooltipster';
import * as pip from '../../services/pip';
import * as _ from 'lodash';
import * as d3 from 'd3';
import * as dataDP from '../../services/dataProcessor';
import { colorSchemes } from '../../services/helpers';


export interface Option {
  // svg layout
  height?: number;
  width?: number;
  // animation
  duration?: number;
  delay?: number;
  // glyph parameters
  radius?: number;
  padding?: number;
  nCol?: number;  // number of glyphs each row
  size?: number;
  minSize?: number;
  missing?: boolean;   // whether highlight missing data
  circleStroke?: number; // used to calculate circle target stroke
  dayLevelTranslate?: number;
  isPeriodVisible?: boolean;
  colSpace?: number;
  rowSpace?: number;
  grouppedEvents?: Object;
}

export class PeriodChart extends pip.Events {

  public option: Option = {
    // svg layout
    height: null,
    width: null,
    // animation
    duration: 750,
    delay: 50,
    // glyph parameters
    nCol: null,
    padding: 18,
    size: 100,      // width = height = size (include padding)
    minSize: 6,
    missing: false,
    circleStroke: 1,
    dayLevelTranslate: 30,
    isPeriodVisible: true,
    colSpace: 10,
    rowSpace: 30,
    grouppedEvents: {}
  };

  private svgContainer: d3.Selection<HTMLElement, any, any, any>;
  private svg: d3.Selection<SVGElement, any, any, any>;

  constructor(
    ele: HTMLElement,
    private data: dataDP.PeriodChartDataEle[],
    option?: Option
  ) {
    super();
    let self = this;
    _.extend(self.option, option);
    self.svgContainer = d3.select<HTMLElement, any>(ele);
    self.option.width = self.option.width === null ? $(ele).innerWidth() : self.option.width;
    $(ele).height(($('.pchart').height() - 80) + 'px'); // firefox bug
    self.layoutGlyphs($(ele), data);

    // append svg to the container
    self.svg = self.svgContainer.append<SVGElement>('svg').attr('class', 'multi-period-chart');
    self.plot();
  }

  private layoutGlyphs(ele, data) {
    const elementWidth = this.option.width;
    const elementHeight = ele.height();
    const self = this;
    const {nCol, rowSpace, colSpace} = self.option;
    const rowsCount = Math.ceil(data[0].info.length / nCol);
    let diffSize = elementWidth - elementHeight;
    let size = 0;
    self.option.height = elementHeight;

    if (diffSize > 0) { // width is bigger than height
      size = (elementHeight - ((rowsCount * rowSpace))) / rowsCount;
      if (self.data[0].info[0].level === 'day') { // day level needs an additional top space
        size = (elementHeight - ((rowsCount * rowSpace) + self.option.dayLevelTranslate + (diffSize / rowsCount))) / rowsCount;
      }
    } else {
      size = (elementWidth - 2 - ((nCol - 1) * colSpace)) / nCol;
      if (size * rowsCount * rowSpace > elementHeight) {
        size = size - (elementHeight / (rowsCount * rowSpace));
      }
    }
    self.option.size = size;
  }

  private plot() {
    let self = this;
    const option = self.option;
    const { width, height, padding, size, nCol } = self.option;

    let outerRadius = (size / 2) - (padding / 2);
    let innerRadius = Math.max(outerRadius / 8, option.minSize);

    self.groupEvents();

    // layout setting
    _.each(self.data, d => {
      _.each(d.info, (dd, i) => {
        dd.col = i % nCol;
        dd.row = Math.floor(i / nCol);
      });
    });

    // define circular axis scale for each glyph
    let { angle, radius, area, area0 } = self.getScale(innerRadius, outerRadius);

    // zoom
    let { zoom, zoomRect } = self.addZoom(width, height);
    zoom.on('zoom', zoomHandler);
    let zoomG = self.svg.append('g');

    let g = zoomG.append('g');
    self.normalize();
    // add glyphs
    let { featurePlot } = self.addGlyphs(g, angle, radius, area, area0, size, innerRadius, outerRadius);

    // add labels
    let { label1 } = self.addLabels(g, size);

    // ************  events  ************
    self.on('update', update);
    self.on('event:update', eventUpdateHandler.bind(self));
    self.on('showPeriod', self.showPeriod);

    // ************  event handlers  ************
    function update(o: dataDP.PeriodChartDataEle[]) {
      if (o !== null) {
        self.data = o;
      } else {
        o = self.data;
      }
      self.normalize();
      self.groupEvents();

      if (o[0].info[0].level === 'year') {
        let newHeight = size * Math.ceil((o[0].info.length) / nCol);
        self.svg.attr('height', newHeight);
        zoomRect.attr('height', newHeight).call(zoom);
      }

      if (o[0].info[0].level === 'month') {
        label1.text(o[0].info[0].parent.name);
      }

      if (o[0].info[0].level === 'day') {
        label1.text(`${o[0].info[0].parent.name} ${(o[0].info[0].parent.parent.name)}`);
        let [mm, yy] = [
          o[0].info[0].parent.name,
          o[0].info[0].parent.parent.name
        ];
        let offset = new Date(`${mm} 1, ${yy} 00:00:00`).getDay();
        let newHeight = size * Math.ceil((o[0].info.length + offset) / nCol) + self.option.dayLevelTranslate;
        self.svg.attr('height', newHeight);

        zoom.translateExtent([[0, 0], [width, newHeight]]).extent([[0, 0], [width, newHeight]]);
        zoomRect.attr('height', newHeight).call(zoom);
        _.each(self.data, d => {
          _.each(d.info, (dd, i) => {
            let dt = new Date(`${mm} ${i + 1}, ${yy} 00:00:00`);
            dd.col = (i + offset) % nCol;
            dd.row = Math.floor((i + offset) / nCol);
          });
        });
      } else {
        _.each(self.data, d => {
          _.each(d.info, (dd, i) => {
            dd.col = i % nCol;
            dd.row = Math.floor(i / nCol);
          });
        });
      }

      g.selectAll(`.feature-cell`).remove();
      _.each(self.data, (data, i) => {
        let _g = g.selectAll(`.feature-cell-${data.name}`).data(data.info);

        // append month
        _g.enter().append('g')
          .merge(_g as any)
          .attr('class', `feature-cell feature-cell-${data.name}`)
          .attr('transform', d => {
            let translateCoords = [];
            if (d.level === 'day') {
              translateCoords = [
                d.col !== 0 ? (d.col * (size + self.option.colSpace) + size / 2) : (size + 2) / 2,
                d.row !== 0 ?
                  (d.row * (size + self.option.rowSpace) + size / 2 + self.option.dayLevelTranslate + self.option.rowSpace) :
                size / 2 + self.option.rowSpace + self.option.dayLevelTranslate
              ];
            } else {
              translateCoords = [
                d.col !== 0 ? (d.col * (size + self.option.colSpace) + size / 2) : size / 2,
                d.row !== 0 ? (d.row * (size + self.option.rowSpace) + size / 2) : ((size + 2) / 2)
              ];
            }

            return `translate(${translateCoords})`;
          })
          .each(function (d, count) {
            const randomID = self.generateRandomID();
            featurePlot(d3.select(this), d, data.name, randomID);
          });
        _g.exit().remove();
      });
    }

    function eventUpdateHandler(events) {
      self.data[0].events = events;
      update(self.data);
    }

    function zoomHandler() {
      zoomG.attr('transform', d3.event.transform);
    }
  }

  private showPeriod(isVisible) {
    this.option.isPeriodVisible = isVisible;

    // @TODO - avoid triggering rerendering of the entire chart
    this.trigger('update', this.data);
  }

  private normalize() {
    let self = this;
    let mmin = Number.MAX_SAFE_INTEGER;
    let mmax = Number.MIN_SAFE_INTEGER;
    let clones = _.cloneDeep(self.data);
    _.each(clones, d => {
      for (let i = 0; i < d.info.length; i++) {
        for (let j = 0; j < d.info[i].bins.length; j++) {
          if (d.info[i].counts[j] === 0) { continue; }
          mmin = mmin > d.info[i].bins[j] ? d.info[i].bins[j] : mmin;
          mmax = mmax < d.info[i].bins[j] ? d.info[i].bins[j] : mmax;
        }
      }
    });

    let nm = d3.scaleLinear()
      .domain([mmin, mmax])
      .range([0, 1]);

    _.each(clones, d => {
      for (let i = 0; i < d.info.length; i++) {
        for (let j = 0; j < d.info[i].bins.length; j++) {
          if (d.info[i].counts[j] === 0) { continue; }
          d.info[i].bins[j] = nm(d.info[i].bins[j]);
        }
      }
    });
    self.data = clones;
  }

  private addZoom(width, height) {
    let self = this;

    let zoom = d3.zoom()
      .scaleExtent([1, 6])
      .translateExtent([[0, 0], [width, height]])
      .extent([[0, 0], [width, height]]);

    let zoomRect;
    zoomRect = self.svg.append('rect')
      .attr('class', 'zoom')
      .attr('width', width)
      .attr('height', height)
      .call(zoom);

    return { zoom, zoomRect };
  }

  private getScale(ir, or) {
    let angle = d3.scaleLinear()
      .range([0, 2 * Math.PI]);

    let radius = d3.scaleLinear()
      .range([ir, or])
      .clamp(true);

    let area = d3.areaRadial<number>()
      .angle((d, i) => angle(i))
      .innerRadius(d => radius(0))
      .outerRadius(d => radius(d))
      .curve(d3.curveCardinalClosed);

    let area0 = d3.areaRadial<number>()
      .angle((d, i) => angle(i))
      .innerRadius(d => radius(0))
      .outerRadius(d => radius(0))
      .curve(d3.curveCardinalClosed);

    return { angle, radius, area, area0 };
  }

  private addLabels(g, size) {
    const textOffset = 10;
    let self = this;
    if (self.data[0].info[0].level === 'day') {
      let names = ['Sun', 'Mon', 'Tue', 'Wed', 'Thu', 'Fri', 'Sat'];
      g.append('g')
        .attr('class', 'weekdays')
        .attr('transform', 'translate(0, 35)')
        .selectAll('.weekday-text')
        .data(_.range(7))
        .enter()
        .append('text')
        .attr('class', 'radial-text-md weekday-text')
        .attr('x', d => d * (size + self.option.colSpace) + size / 2 - textOffset)
        .attr('y', 0)
        .text(d => names[d]);
    }

    let label1 = self.svg.append('text')
      .attr('class', 'radial-text-md')
      .attr('x', 1)
      .attr('y', 14)
      .text('');

    let label2 = self.svg.append('text')
      .attr('class', 'radial-text-md')
      .attr('x', 1)
      .attr('y', 30)
      .text('');

    return { label1, label2 };
  }

  private generateRandomID() {
    return Math.random().toString(36).substr(2, 9);
  }

  private toTimestamp = function (strDate) {
    let datum = Date.parse(strDate);
    return datum / 1000;
  };

  private groupEvents() {
      const result = {};
      const self = this;
      const events = self.data[0].events;
      events.forEach(event => {
          const {start_time, stop_time} = event;
          const eventStartYear = new Date(start_time * 1000).getFullYear();
          const eventStopYear = new Date(stop_time * 1000).getFullYear();
          let currentYear = eventStartYear;

          while (currentYear <= eventStopYear) {
            const yearStartDate = self.toTimestamp(`01/01/${currentYear} 00:00:00`);
            const yearStopDate = self.toTimestamp(`12/31/${currentYear} 23:59:59`);
            const eventProps = {
              id: event.id,
              start_time: start_time >= yearStartDate ? start_time : yearStartDate,
              stop_time: stop_time <= yearStopDate ? stop_time : yearStopDate,
              tag: event.tag,
              score: event.score
            };

            if (result[currentYear]) {
              result[currentYear]['events'][event.id] = eventProps;
            } else {
              result[currentYear] = {
                events: {[event.id]: eventProps},
                months: {}
              };
            }

            const eventStartMonth = new Date(result[currentYear].events[event.id].start_time * 1000).getMonth() + 1;
            const eventStopMonth = new Date(result[currentYear].events[event.id].stop_time * 1000).getMonth() + 1;
            let currentMonth = eventStartMonth;

            while (currentMonth <= eventStopMonth) {
                const maxDaysInMonth = new Date(currentYear, currentMonth, 0).getDate();
                const monthDateStart = self.toTimestamp(`${currentMonth}/01/${currentYear} 00:00:00`);
                const monthDateStop = self.toTimestamp(`${currentMonth }/${maxDaysInMonth}/${currentYear} 23:59:59`);

                let month = {
                  id: event.id,
                  start_time: start_time >= monthDateStart ? start_time : monthDateStart,
                  stop_time: stop_time <= monthDateStop ? stop_time : monthDateStop,
                  tag: event.tag,
                  score: event.score,
                  days: {}
                };

                const eventStartDay = new Date(month.start_time * 1000).getDate();
                const eventStopDay = new Date(month.stop_time * 1000).getDate();
                let currentDay = eventStartDay;

                result[currentYear].months[currentMonth] = month;

                while (currentDay <= eventStopDay) {
                    const dayDateStart = self.toTimestamp(`${currentMonth}/${currentDay}/${currentYear} 00:00:00`);
                    const dayDateStop = self.toTimestamp(`${currentMonth}/${currentDay}/${currentYear} 23:59:59`);

                    let day = {
                      id: event.id,
                      start_time: start_time >= dayDateStart ? start_time : dayDateStart,
                      stop_time: stop_time <= dayDateStop ? stop_time : dayDateStop,
                      tag: event.tag,
                      score: event.score,
                    };

                    result[currentYear].months[currentMonth].days[currentDay] = day;
                    currentDay++;
                }
                currentMonth++;
            }
            currentYear++;
        }
      });
      self.option.grouppedEvents = result;
  }

  private drawArc = (eventProps, interval, arc, target) => {
    const self = this;

    const PI = Math.PI;
    const secondsInMonth = 2629743.83;
    const circleMonths = (2 * PI) / 12;
    const {start_time, stop_time, tag, score} = eventProps;
    const months = ['Jan', 'Feb', 'Mar', 'Apr', 'May', 'Jun', 'Jul', 'Aug', 'Sep', 'Oct', 'Nov', 'Dec'];
    const monthNumber = months.indexOf(interval.period.month);
    const daysInMonth = new Date(Number(interval.period.year), monthNumber, 0).getDate();
    const circleDays = (2 * PI) / daysInMonth;
    const secondsInDay = 86400;
    const circleHours = (2 * PI) / 24;
    const tagSeq = ['investigate', 'do not investigate', 'postpone', 'problem', 'previously seen', 'normal', 'untagged'];
    const rootEvent = self.data[0].events.filter(event => event.id === eventProps.id)[0];
    const startDate = new Date(rootEvent.start_time * 1000).toDateString();
    const stopDate = new Date(rootEvent.stop_time * 1000).toDateString();
    const arcClassName = `${startDate.replace(/ /g, '_')}`;

    let arcStart = 0;
    let arcStop = 0;
    let base = 0;

    if (interval.level === 'year') {
      base = new Date(Number(interval.period.year)).getTime() / 1000;
      arcStart = ((start_time - base) / secondsInMonth) * circleMonths;
      arcStop = ((stop_time - base) / secondsInMonth) * circleMonths;
    }

    if (interval.level === 'month') {
      base = new Date(Number(interval.period.year), monthNumber).getTime() / 1000;
      arcStart = ((start_time - base) / secondsInDay) * circleDays;
      arcStop = ((stop_time - base) / secondsInDay) * circleDays;
    }

    if (interval.level === 'day') {
      base = new Date(Number(interval.period.year), monthNumber, interval.period.day).getTime() / 1000;
      arcStart = ((start_time - base) / 3600) * circleHours;
      arcStop = ((stop_time - base) / 3600) * circleHours;
    }

    const getTagColor = (tagType: string): string => {
      let colorIdx = 0;
      for (let i = 0; i < tagSeq.length; i += 1) {
        if (tagSeq[i] === tagType) {
          colorIdx = i;
        }
      }
      return colorSchemes.tag[colorIdx];
    };

    arc
      .startAngle(arcStart)
      .endAngle(arcStop);

    target
      .append('path')
      .attr('class' , () =>
        self.option.isPeriodVisible ? `circle-arc ${arcClassName} visible` : `circle-arc ${arcClassName}`
      )
      .attr('d', arc)
      .attr('fill', getTagColor(tag || 'untagged'))
      .attr('stroke', 3)
      .on('mouseover', function() {
        $(`.${arcClassName}`).addClass('active');
      })
      .on('mouseout', function() {
        $(`.${arcClassName}`).removeClass('active');
      });

    $('.circle-arc').tooltipster({
      'maxWidth': 170,
      contentAsHTML: true,
      arrow: false,
      side: 'right',
      trigger: 'custom',
      debug: false,
      triggerOpen: {
        click: true,
        tap: true,
        mouseenter: true
      },
      triggerClose: {
        click: true,
        scroll: false,
        tap: true,
        mouseleave: true
      },

      functionInit: function (instance) {
        let tooltipContent = `
            <ul class="tooltip-events">
              <li class="events">${tag || 'untagged'} </li>
              <li>
                <span>START</span>
                <span>${startDate} </span>
              </li>
              <li>
                <span>END</span>
                <span>${stopDate}</span>
              </li>
            </ul>`;
        instance.content(tooltipContent);
      }
    });
  };

  private drawEvents(level, period, arc, target) {
    let filteredEvents = {};
    const self = this;
    const grouppedEvents = self.option.grouppedEvents;
    const months = ['Jan', 'Feb', 'Mar', 'Apr', 'May', 'Jun', 'Jul', 'Aug', 'Sep', 'Oct', 'Nov', 'Dec'];
    const month = level === 'month' || level === 'day' ? months.indexOf(period.month) + 1 : null;

    if (level === 'year') {
      filteredEvents = grouppedEvents[period.year] !== undefined ? grouppedEvents[period.year].events : null;
      filteredEvents && Object.keys(filteredEvents).forEach((eventKey) => self.drawArc(filteredEvents[eventKey], {level, period}, arc, target));
    }

    if (level === 'month') {
      filteredEvents = grouppedEvents[period.year] !== undefined ? grouppedEvents[period.year].months[month] : null;
      filteredEvents && self.drawArc(filteredEvents, {level, period}, arc, target)
    }

    if (level === 'day') {
      const eventExist = grouppedEvents[period.year] !== undefined &&
                        grouppedEvents[period.year].months !== undefined &&
                        grouppedEvents[period.year].months[month] !== undefined || null;

      filteredEvents = eventExist &&  grouppedEvents[period.year].months[month].days[period.day];
      filteredEvents && self.drawArc(filteredEvents, {level, period}, arc, target);
    }
  }

  private addGlyphs(g, angle, radius, area, area0, size, innerRadius, outerRadius) {
    let self = this;
    let option = self.option;

    // plot data on each station
    _.each(self.data, (data, count) => {
      let cell = g
        .selectAll(`.feature-cell-${data.name}`)
        .data(data.info)
        .enter()
        .append('g')
        .attr('class', `feature-cell feature-cell-${data.name}`)
        .attr('transform', d => {
          let translateCoords = [
            d.col !== 0 ? (d.col * (size + self.option.colSpace) + size / 2) : size / 2,
            d.row !== 0 ? (d.row * (size + self.option.rowSpace) + size / 2) : (size + 2) / 2
          ];

          return `translate(${translateCoords})`;
        })
        .each(function (d) {
          const randomID = self.generateRandomID();
          featurePlot(d3.select(this), d, data.name, randomID);
        });
    });

    return { featurePlot };

    function featurePlot(_cell, o: dataDP.ChartDataEleInfoEle, stationName: string, id: any) {
      const { circleStroke } = self.option;

      // create the 'target' svg circles
      let target = _cell.append('g').attr('class', 'target');
      const ratio = size / 3 - circleStroke / 2;
      const targetRadius = size / 2 - circleStroke / 2;
      const strokeWidth = size / 2;
      const arc = d3.arc().innerRadius(targetRadius - 2).outerRadius(targetRadius + 2);

      // Extend the domain slightly to match the range of [0, 2π].
      angle.domain([0, o.bins.length - 0.05]);
      // angle.domain([0, o.bins.length - 0.88]);

      // notice all the data has been normalized to [0, 1]
      radius.domain([0, 1]);

      let path = _cell.append('path')
        .datum(o.bins)
        .attr('class', 'feature-area radial-cursor')
        .attr('id', `path_${id}`)
        .attr('d', area0)
        .on('click', () => {
          if (o.children) {
            self.trigger('select', o);
          }
        });

      let clipPath = _cell.append('clipPath');
      clipPath
        .attr('id', `clip_${id}`)
        .append('use')
        .attr('xlink:href', `#path_${id}`);

      path.transition()
        .duration(option.duration)
        .attr('d', area);

      path.append('title')
        .text(o.name);

      target.append('circle')
        .attr('r', targetRadius)
        .attr('stroke-width', circleStroke);

      target.append('circle')
        .attr('r', targetRadius - ratio / 2)
        .attr('stroke-width', circleStroke);
      target.append('circle')
        .attr('r', targetRadius - ratio)
        .attr('stroke-width', circleStroke);

      // vertical/horizontal lines for the 'target'
      target.append('line')
        .attr('x1', -(strokeWidth))
        .attr('x2', strokeWidth)
        .attr('stroke-width', circleStroke)
        .attr('y1', 0)
        .attr('y2', 0);

      target.append('line')
        .attr('x1', 0)
        .attr('x2', 0)
        .attr('stroke-width', circleStroke)
        .attr('y1', -(strokeWidth))
        .attr('y2', strokeWidth);

      _cell.append('circle')
        .attr('clip-path', `url(#clip_${id})`)
        .attr('class', 'wrapper')
        .attr('r', strokeWidth)
        .attr('fill', 'url(#blueGradient)');

      _cell.append('circle')
        .attr('class', 'radial-cursor svg-tooltip')
        .attr('cx', 0)
        .attr('cy', 0)
        .attr('r', innerRadius)
        .style('fill', 'white')
        .style('stroke-width', 0)
        .on('click', (d) => {
          self.trigger('select', o);
        })
        .attr('title',
          '["investigate", "do not investigate", "postpone", "problem", "previously seen", "normal", "untagged"]'
        ); // should be gathered from API

      if (self.data[0].events.length) {

        if (o.level === 'year') {
          const year = o.name;
          self.drawEvents('year', {year}, arc, target);
        }

        if (o.level === 'month') {
          const year = o.parent.name;
          const month = o.name;
          self.drawEvents('month', {year, month}, arc, target);
        }

        if (o.level === 'day') {
          const year = o.parent.parent.name;
          const month = o.parent.name;
          const day = o.name;
          self.drawEvents('day', {year, month, day}, arc, target);
        }

        _cell.append('text')
          .attr('class', 'radial-text-md')
          .text(o.name)
          .attr('x', function (data, arg, svgEls) {
<<<<<<< HEAD
=======
            // tslint:disable-next-line
>>>>>>> 8d16f294
            const textOffset = ~~(svgEls[0].getBBox().width);
            return -(textOffset / 2);
          })
          .attr('y', (data, arg, svgEls) => {
            // tslint:disable-next-line
            const textOffset = ~~(svgEls[0].getBBox().height);
            return size / 2 + textOffset;
          });

        if (o.level === 'year') {
          $('.svg-tooltip').tooltipster({
            'maxWidth': 270,
            contentAsHTML: true,
            arrow: false,
            side: 'right',
            trigger: 'custom',
            debug: false,
            triggerOpen: {
              click: true,
              tap: true,
              mouseenter: true
            },
            triggerClose: {
              click: true,
              scroll: false,
              tap: true,
              mouseleave: true
            },

            functionInit: function (instance, helper) {
              const content = instance.content();
              const events = JSON.parse(content);
              let newContent = '<ul><li class="events">Events</li>';
              events.map((event, index) => {
                newContent += `<li><i class="event_${index}"/>${event}</li>`;
              });
              newContent += '</ul>';
              instance.content(newContent);
            }
          });
        }

        if (option.missing) {
          let missedData = [];
          let area00 = d3.areaRadial<number>()
            .angle((d, i) => angle(d))
            .innerRadius(d => radius(0))
            .outerRadius(d => radius(0))
            .curve(d3.curveCardinal);
          _.each(o.bins, (b, bi) => {
            if (o.counts[bi] === 0) {
              missedData.push(bi);
              _cell.append('path')
                .datum(missedData)
                .attr('class', 'missed-bins')
                .attr('d', area00([bi, bi + 1]))
                .attr('fill', '#b70e13')
                .attr('stroke', '#b70e13')
                .attr('stroke-width', 2)
                .attr('stroke-opacity', 0.7);
            }
          });
        }
      }
    }
  }
}
<|MERGE_RESOLUTION|>--- conflicted
+++ resolved
@@ -697,10 +697,7 @@
           .attr('class', 'radial-text-md')
           .text(o.name)
           .attr('x', function (data, arg, svgEls) {
-<<<<<<< HEAD
-=======
             // tslint:disable-next-line
->>>>>>> 8d16f294
             const textOffset = ~~(svgEls[0].getBBox().width);
             return -(textOffset / 2);
           })
