import * as pip from '../../services/pip-client';
import { PeriodChartDataEle, LineChartDataEleInfoEle } from './data.interface';
import { colorSchemes } from '../../services/globals';
import 'tooltipster';
import * as _ from 'lodash';
import * as d3 from 'd3';

export interface Option {
    // svg layout
    height?: number;
    width?: number;
    margin?: { top: number, right: number, bottom: number, left: number }; // for focus chart
    // animation
    duration?: number;
    delay?: number;
    // glyph parameters
    radius?: number;
    padding?: number;
    nCol?: number;  // number of glyphs each row
    size?: number;
    minSize?: number;
    missing?: boolean;   // whether highlight missing data
    circleStroke?: number; // used to calculate circle target stroke
    scaleFactor?: number;
    marginRatio?: number;
    dayLevelTranslate?: number;
}

export class PeriodChart extends pip.Events {

    public option: Option = {
        // svg layout
        height: null,
        width: null,
        margin: { top: 0, right: 0, bottom: 10, left: 0 },
        // animation
        duration: 750,
        delay: 50,
        // glyph parameters
        nCol: null,
        padding: 18,
        size: 100,      // width = height = size (include padding)
        minSize: 6,
        missing: false,
        circleStroke: 1,
        scaleFactor: 0.9,
        marginRatio: 0,
        dayLevelTranslate: 40
    };

    private svgContainer: d3.Selection<HTMLElement, any, any, any>;
    private svg: d3.Selection<SVGElement, any, any, any>;
    private defaultHeight = 300;

    constructor(
        ele: HTMLElement,
        private data: PeriodChartDataEle[],
        option?: Option
    ) {
        super();
        let self = this;
        _.extend(self.option, option);
        self.svgContainer = d3.select<HTMLElement, any>(ele);

        self.option.width = self.option.width === null ? $(ele).innerWidth() : self.option.width;

        let { nCol, width, padding, margin} = self.option;

        if (nCol !== null) {
            self.option.size = Math.floor((width - margin.left - margin.right) / nCol);
        }

        self.option.nCol = Math.floor((width - margin.left - margin.right) / (self.option.size));

        self.option.marginRatio = self.option.size / 15 * self.option.scaleFactor; // each cell bottom margin

        if (self.option.height === null) {
            const rowsCount =  Math.ceil(data[0].info.length / self.option.nCol);
            self.option.height = self.option.size * rowsCount + (rowsCount - 1)
                * self.option.marginRatio + margin.top + margin.bottom; // adding text offset height
        } else {
            self.option.height = self.defaultHeight;
        }

        // append svg to the container
        self.svg = self.svgContainer.append<SVGElement>('svg')
            .attr('class', 'multi-period-chart')
            .attr('width', self.option.width)
            .attr('height', self.option.height);
        self.plot();
    }

    private plot() {
        let self = this;
        const option = self.option;
        const { width, height, margin, padding, size, nCol} = self.option;

        const [w, h] = [
            width - margin.left - margin.right,
            height - margin.top - margin.bottom,
        ];

        let outerRadius = (size / 2) - (padding / 2);
        let innerRadius = Math.max(outerRadius / 8, option.minSize);

        // layout setting
        _.each(self.data, d => {
            _.each(d.info, (dd, i) => {
                dd.col = i % nCol;
                dd.row = Math.floor(i / nCol);
            });
        });

        // define circular axis scale for each glyph
        let { angle, radius, area, area0 } = self.getScale(innerRadius, outerRadius);

        // zoom
        let {zoom, zoomRect} = self.addZoom(w, h);
        zoom.on('zoom', zoomHandler);
        let zoomG = self.svg.append('g');

        let g = zoomG.append('g')
            .attr('transform', `translate(${option.margin.left}, ${option.margin.top})`);

        self.normalize();
        // add glyphs
        let { featurePlot } = self.addGlyphs(g, angle, radius, area, area0, size, innerRadius, outerRadius);

        // add labels
        let { label1, label2 } = self.addLabels(g, size);

        // ************  events  ************
        self.on('update', update);

        // ************  event handlers  ************
        function update(o: PeriodChartDataEle[]) {
            if (o !== null) {
                self.data = o;
            } else {
                o = self.data;
            }
            self.normalize();

            if (o[0].info[0].level === 'year') {
                let newHeight = size
                    * Math.ceil((o[0].info.length) / nCol)
                    + margin.top + margin.bottom + self.option.marginRatio;

                self.svg.attr('height', newHeight);
                zoomRect.attr('height', newHeight).call(zoom);
            }

            if (o[0].info[0].level === 'month') {
                label1.text(o[0].info[0].parent.name);
            }

            if (o[0].info[0].level === 'day') {
                label1.text(`${o[0].info[0].parent.name} ${(o[0].info[0].parent.parent.name)}`);
                let [mm, yy] = [
                    o[0].info[0].parent.name,
                    o[0].info[0].parent.parent.name
                ];
                let offset = new Date(`${mm} 1, ${yy} 00:00:00`).getDay();
                let newHeight = size
                                * Math.ceil((o[0].info.length + offset) / nCol)
                                + margin.top + margin.bottom + self.option.marginRatio + self.option.dayLevelTranslate;

                let nh = newHeight + margin.top + margin.bottom + self.option.marginRatio;
                self.svg.attr('height', nh);

                zoom.translateExtent([[0, 0], [w, nh]]).extent([[0, 0], [w, nh]]);
                zoomRect.attr('height', nh).call(zoom);
                _.each(self.data, d => {
                    _.each(d.info, (dd, i) => {
                        let dt = new Date(`${mm} ${i + 1}, ${yy} 00:00:00`);
                        dd.col = (i + offset) % nCol;
                        dd.row = Math.floor((i + offset) / nCol);
                        dd.name += `[${dt.toString().substring(0, 3)}]`;
                    });
                });
            } else {
                _.each(self.data, d => {
                    _.each(d.info, (dd, i) => {
                        dd.col = i % nCol;
                        dd.row = Math.floor(i / nCol);
                    });
                });
            }

            g.selectAll(`.feature-cell`).remove();
            _.each(self.data, (data, i) => {
                let _g = g.selectAll(`.feature-cell-${data.name}`).data(data.info);

                // append month
                _g.enter().append('g')
                    .merge(_g as any)
                    .attr('class', `feature-cell feature-cell-${data.name}`)
                    .attr('transform', d => {
                        if (d.level === 'day') {
                            return `
                                translate(
                                    ${d.col * size + size / 2},
                                    ${d.row * size + size / 2 + self.option.dayLevelTranslate + self.option.marginRatio * d.row}),
                                scale(${self.option.scaleFactor})`;
                        }
                        return `
                            translate(${d.col * size + size / 2}, ${d.row * size + size / 2 + self.option.marginRatio * d.row}),
                            scale(${self.option.scaleFactor})`;
                    })
                    .each(function(d, count) {
                        const randomID = self.generateRandomID();
                        featurePlot(d3.select(this), d, data.name, randomID);
                    });
                _g.exit().remove();
            });
        }

        function zoomHandler() {
            zoomG.attr('transform', d3.event.transform);
        }
    }

    private normalize() {
        let self = this;
        let mmin = Number.MAX_SAFE_INTEGER;
        let mmax = Number.MIN_SAFE_INTEGER;
        let clones = _.cloneDeep(self.data);
        _.each(clones, d => {
            for (let i = 0; i < d.info.length; i++) {
                for (let j = 0; j < d.info[i].bins.length; j++) {
                    if (d.info[i].counts[j] === 0) { continue; }
                    mmin = mmin > d.info[i].bins[j] ? d.info[i].bins[j] : mmin;
                    mmax = mmax < d.info[i].bins[j] ? d.info[i].bins[j] : mmax;
                }
            }
        });

        let nm = d3.scaleLinear()
                .domain([mmin, mmax])
                .range([0, 1]);

        _.each(clones, d => {
            for (let i = 0; i < d.info.length; i++) {
                for (let j = 0; j < d.info[i].bins.length; j++) {
                    if (d.info[i].counts[j] === 0) { continue; }
                    d.info[i].bins[j] = nm(d.info[i].bins[j]);
                }
            }
        });
        self.data = clones;
    }

    private addZoom(w, h) {
        let self = this;
        let option = self.option;

        let zoom = d3.zoom()
            .scaleExtent([1, 6])
            .translateExtent([[0, 0], [w, h]])
            .extent([[0, 0], [w, h]]);

        let zoomRect;
        zoomRect = self.svg.append('rect')
            .attr('class', 'zoom')
            .attr('transform', `translate(${option.margin.left},${option.margin.top})`)
            .attr('width', w)
            .attr('height', h)
            .call(zoom);

        return {zoom, zoomRect};
    }

    private getScale(ir, or) {
        let angle = d3.scaleLinear()
            .range([0, 2 * Math.PI]);

        let radius = d3.scaleLinear()
            .range([ir, or])
            .clamp(true);

        let area = d3.areaRadial<number>()
            .angle((d, i) => angle(i))
            .innerRadius(d => radius(0))
            .outerRadius(d => radius(d))
            .curve(d3.curveCardinalClosed);

        let area0 = d3.areaRadial<number>()
            .angle((d, i) => angle(i))
            .innerRadius(d => radius(0))
            .outerRadius(d => radius(0))
            .curve(d3.curveCardinalClosed);

        return { angle, radius, area, area0 };
    }

    private addLabels(g, size) {
        let self = this;
        if (self.data[0].info[0].level === 'day') {
            let names = ['Sun', 'Mon', 'Tue', 'Wed', 'Thu', 'Fri', 'Sat'];
            g.append('g')
                .attr('class', 'weekdays')
                .attr('transform', 'translate(0, 35)')
                .selectAll('.weekday-text')
                .data(_.range(7))
                .enter()
                .append('text')
                .attr('class', 'radial-text-md weekday-text')
                .attr('x', d => d * size + size / 2)
                .attr('y', 0)
                .text(d => names[d]);
        }

        let label1 = self.svg.append('text')
            .attr('class', 'radial-text-md')
            .attr('x', 1)
            .attr('y', 14)
            .text('');

        let label2 = self.svg.append('text')
            .attr('class', 'radial-text-md')
            .attr('x', 1)
            .attr('y', 30)
            .text('');

        return {label1, label2};
    }

    private generateRandomID() {
        return Math.random().toString(36).substr(2, 9);
    }

    private addGlyphs(g, angle, radius, area, area0, size, innerRadius, outerRadius) {
        let self = this;
        let option = self.option;

        // let cell = g.append('g').attr('class', `${self.data[0].info[0].level }_level`);
        // plot data on each station
        _.each(self.data, (data, count) => {
            let cell = g
                .selectAll(`.feature-cell-${data.name}`)
                .data(data.info)
                .enter()
                .append('g')
                .attr('class', `feature-cell feature-cell-${data.name}`)
                .attr('transform', d => {
                    if (d.level === 'day') {
                        return `translate(${d.col * size + size / 2}, ${d.row * size + size / 2 + self.option.dayLevelTranslate + self.option.marginRatio * d.row}), scale(${self.option.scaleFactor})`;
                    }
                    return `translate(${d.col * size + size / 2}, ${d.row * size + size / 2 + self.option.marginRatio * d.row}), scale(${self.option.scaleFactor})`;
                })
                .each(function(d) {
                    const randomID = self.generateRandomID();
                    featurePlot(d3.select(this), d, data.name, randomID);
                });

        });

        return {featurePlot};

        function featurePlot(_cell, o: LineChartDataEleInfoEle, stationName: string, id: any) {
            const {circleStroke} = self.option;

            // Extend the domain slightly to match the range of [0, 2π].
            angle.domain([0, o.bins.length - 0.05]);
            // angle.domain([0, o.bins.length - 0.88]);

            // notice all the data has been normalized to [0, 1]
            radius.domain([0, 1]);

            let path = _cell.append('path')
                .datum(o.bins)
                .attr('class', 'feature-area radial-cursor')
                .attr('id', `path_${id}`)
                .attr('d', area0)
                .on('click', (d) => {
                    if (o.children) {
                        self.trigger('select', o);
                    }
                });

            let clipPath = _cell.append('clipPath');
            clipPath
                .attr('id', `clip_${id}`)
                .append('use')
                .attr('xlink:href', `#path_${id}`);

            path.transition()
                .duration(option.duration)
                .attr('d', area);

            path.append('title')
                .text(o.name);


            // create the 'target' svg circles
            let target = _cell.append('g')
                .attr('class', 'target');

            const ratio = size / 3 - circleStroke / 2;
            const targetRadius = size / 2 - circleStroke / 2;
            const strokeWidth = size / 2;

            target.append('circle')
                .attr('r', targetRadius)
                .attr('stroke-width', circleStroke);

            target.append('circle')
                .attr('r', targetRadius - ratio / 2)
                .attr('stroke-width', circleStroke);
            target.append('circle')
                .attr('r', targetRadius - ratio)
                .attr('stroke-width', circleStroke);


            // vertical/horizontal lines for the 'target'
            target.append('line')
                .attr('x1', -(strokeWidth))
                .attr('x2', strokeWidth)
                .attr('stroke-width', circleStroke)
                .attr('y1', 0)
                .attr('y2', 0);

            target.append('line')
                .attr('x1', 0)
                .attr('x2', 0)
                .attr('stroke-width', circleStroke)
                .attr('y1', -(strokeWidth))
                .attr('y2', strokeWidth);


            _cell.append('circle')
                .attr('clip-path', `url(#clip_${id})`)
                .attr('class', 'wrapper')
                .attr('r', strokeWidth)
                .attr('fill', 'url(#blueGradient)');

            _cell.append('circle')
                .attr('class', 'radial-cursor svg-tooltip')
                .attr('cx', 0)
                .attr('cy', 0)
                .attr('r', innerRadius)
                .style('fill', 'white')
                .style('stroke-width', 0)
                .on('click', (d) => {
                    self.trigger('select', o);
                })
<<<<<<< HEAD
                .attr('title', `["Investigate", "Do not investigate", "Postpone",` +
                    `"Problem", "Previously seen", "Normal", "TBD"]`); // should be gathered from API
=======
                .attr('title',
                    '["Investigate", "Do not investigate", "Postpone", "Problem", "Previously seen", "Normal", "TBD"]'
                ); // should be gathered from API
>>>>>>> 3537a681

            if (o.level !== 'day') {
                _cell.append('text')
                    .attr('class', 'radial-text-md')
                    .attr('x', -14)
                    .text(o.name)
                    .attr('y', (data, arg, svgEls) => {
                        const textOffset = svgEls[0].getBBox().height;
                        return size / 2 + textOffset;
                    });
            }

            if (o.level === 'year') {
                $('.svg-tooltip').tooltipster({
                    'maxWidth': 270,
                    contentAsHTML: true,
                    arrow: false,
                    side: 'right',
                    trigger: 'custom',
                    debug: false,
                    triggerOpen: {
                        click: true,
                        tap: true,
                        mouseenter: true
                    },
                    triggerClose: {
                        click: true,
                        scroll: false,
                        tap: true,
                        mouseleave: true
                    },

                    functionInit: function (instance, helper) {
                        const content = instance.content();
                        const events = JSON.parse(content);
                        let newContent = '<ul><li class="events">Events</li>';
                            events.map((event, index) => {
                                newContent += `<li><i class="event_${index}"/>${event}</li>`;
                            });
                        newContent += '</ul>';
                        instance.content(newContent);
                    }
                });
            }

            if (option.missing) {
                let missedData = [];
                let area00 = d3.areaRadial<number>()
                    .angle((d, i) => angle(d))
                    .innerRadius(d => radius(0))
                    .outerRadius(d => radius(0))
                    .curve(d3.curveCardinal);
                _.each(o.bins, (b, bi) => {
                    if (o.counts[bi] === 0) {
                        missedData.push(bi);
                        _cell.append('path')
                            .datum(missedData)
                            .attr('class', 'missed-bins')
                            .attr('d', area00([bi, bi + 1]))
                            .attr('fill', '#b70e13')
                            .attr('stroke', '#b70e13')
                            .attr('stroke-width', 2)
                            .attr('stroke-opacity', 0.7);
                    }
                });
            }
        }
    }
}
<|MERGE_RESOLUTION|>--- conflicted
+++ resolved
@@ -444,14 +444,9 @@
                 .on('click', (d) => {
                     self.trigger('select', o);
                 })
-<<<<<<< HEAD
-                .attr('title', `["Investigate", "Do not investigate", "Postpone",` +
-                    `"Problem", "Previously seen", "Normal", "TBD"]`); // should be gathered from API
-=======
                 .attr('title',
                     '["Investigate", "Do not investigate", "Postpone", "Problem", "Previously seen", "Normal", "TBD"]'
                 ); // should be gathered from API
->>>>>>> 3537a681
 
             if (o.level !== 'day') {
                 _cell.append('text')
