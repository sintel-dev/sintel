--- conflicted
+++ resolved
@@ -1,934 +1,465 @@
-<<<<<<< HEAD
-<html>
-<head>
-	<!-- build:assets-css -->	<link rel="stylesheet" href="./public/themes/AdminLTE-2.4.2/bower_components/bootstrap/dist/css/bootstrap.min.css">	<link rel="stylesheet" href="./public/themes/AdminLTE-2.4.2/bower_components/font-awesome/css/font-awesome.min.css">	<link rel="stylesheet" href="./public/themes/AdminLTE-2.4.2/bower_components/Ionicons/css/ionicons.min.css">	<link rel="stylesheet" href="./public/themes/AdminLTE-2.4.2/dist/css/AdminLTE.min.css">	<link rel="stylesheet" href="./public/themes/AdminLTE-2.4.2/dist/css/skins/_all-skins.min.css">	<link rel="stylesheet" href="./public/themes/AdminLTE-2.4.2/bower_components/bootstrap-datepicker/dist/css/bootstrap-datepicker.min.css">	<link rel="stylesheet" href="./public/themes/AdminLTE-2.4.2/bower_components/bootstrap-daterangepicker/daterangepicker.css">	<link rel="stylesheet" href="./node_modules/leaflet/dist/leaflet.css">	<link rel="stylesheet" href="./public/lib-static/Leaflet.awesome-markers/leaflet.awesome-markers.css">	<!-- endbuild -->	<!-- build:app-css -->	<link rel="stylesheet" href="./public/dist/main.css">	<!-- endbuild -->	<!-- Google Font -->
-	<!-- <link rel="stylesheet" href="https://fonts.googleapis.com/css?family=Source+Sans+Pro:300,400,600,700,300italic,400italic,600italic"> -->
-</head>
-<body class="hold-transition skin-blue mtv-skin fixed sidebar-mini">
-	<!-- <body class="hold-transition skin-green-light	fixed sidebar-mini"> -->
-	<div class="wrapper">
-		<!-- header: begin -->
-		<header id="header" class="main-header mtv-header">
-			<a href="#" class="logo">
-				<!-- mini logo for sidebar mini 50x50 pixels -->
-				<span class="logo-mini"><b>MTV</b></span>
-				<!-- logo for regular state and mobile devices -->
-				<span class="logo-lg"><b>MTV</b></span>
-			</a>
-			<nav class="navbar navbar-static-top">
-				<!-- Sidebar toggle button-->
-				<a href="#" class="sidebar-toggle" data-toggle="push-menu" role="button">
-					<span class="sr-only">Toggle navigation</span>
-				</a>
-				<!--Menu -->
-				<div class="navbar-custom-menu">
-					<ul class="nav navbar-nav">
-						<li class="dropdown">
-							<a href="#" class="dropdown-toggle" data-toggle="dropdown" role="button" aria-haspopup="true"
-								aria-expanded="false">Project<span class="caret"></span>
-							</a>
-							<ul data-bind="foreach: projects" class="dropdown-menu project-menu" aria-labelledby="Project">
-								<li data-bind="css: {active: $parent.selected.project() ? $index() == $parent.selected.project().index : false},
-												click: $parent.onSelectProject.bind($parent, $data, $index())">
-									<a href="#" data-bind="text: $data"></a>
-								</li>
-							</ul>
-						</li>
-						<li class="dropdown"><a href=" #" class="text"
-								data-bind="text: selected.project() ? selected.project().name : 'unknown'"></a>
-						</li>
-						<li class="dropdown">
-							<a href="#" class="dropdown-toggle" data-toggle="dropdown" role="button" aria-haspopup="true"
-								aria-expanded="false">Datarun<span class="caret"></span>
-							</a>
-							<ul data-bind="foreach: experiments" class="dropdown-menu experiment-menu" aria-labelledby="Experiment">
-								<li data-bind="css: {active: $parent.selected.experiment() ? $index() == $parent.selected.experiment().index: false},
-												click: $parent.onSelectExperiment.bind($parent, $data, $index())">
-									<a href="#" data-bind="text: $data.name"></a>
-								</li>
-							</ul>
-						</li>
-						<li class="dropdown"><a href=" #" class="text"
-								data-bind="text: selected.experiment() ? selected.experiment().name : 'unknown'"></a>
-						</li>
-					</ul>
-				</div>
-			</nav>
-		</header>
-		<!-- header: end -->
-		<!-- sidebar: begin -->
-		<aside id="sidebar" class="main-sidebar">
-			<section class="sidebar">
-				<ul class="sidebar-menu">
-					<li class="treeview">
-						<a href="#" id="sm1">
-							<i class="fa fa-fw fa-laptop"></i> <span>Datarun</span>
-							<span class="pull-right-container">
-								<i class="fa fa-angle-left pull-right"></i>
-							</span>
-						</a>
-						<ul class="treeview-menu">
-							<li><a data-bind="text: `Number of models: ${exp()?exp().model_num : 'unknown'}`"></a></li>
-							<li><a data-bind="text: `Number of events: ${exp()?exp().event_num : 'unknown'}`"></a></li>
-							<li><a data-bind="text: `Avg event number: ${avgEventNum()?avgEventNum() : 'unknown'}`"></a></li>
-							<li><a data-bind="text: `Created time: ${exp()?exp().start_time : 'unknown'}`"></a></li>
-							<!-- <li><a data-bind="text: `Created by: ${exp()?exp().created_by : 'unknown'}`"></a></li> -->
-						</ul>
-					</li>
-					<li class="treeview">
-						<a href="#" id="sm2">
-							<i class="fa fa-fw fa-laptop"></i> <span>ML Pipeline</span>
-							<span class="pull-right-container">
-								<i class="fa fa-angle-left pull-right"></i>
-							</span>
-						</a>
-						<ul class="treeview-menu" data-bind="foreach: blocks()">
-							<li class="treeview">
-								<a href="#" data-bind="html: $data.html, attr: {title: $data.fullName}"></a>
-								<ul class="treeview-menu" data-bind="foreach: $data.params">
-									<li>
-										<a data-bind="text: `${$data[0]}: `"></a>
-										<input type="text" class="mr-5" data-bind="attr: {value: $data[1]}">
-									</li>
-								</ul>
-							</li>
-						</ul>
-					</li>
-				</ul>
-			</section>
-		</aside>
-		<!-- sidebar: end -->
-		<!-- content: begin -->
-		<div class="content-wrapper">
-			<section id="content" class="content">
-				<div class="row">
-					<!-- timeseries overview: begin -->
-					<section class="col-lg-8 connectedSortable ui-sortable">
-						<div class="box timeseries-overview">
-							<div class="box-header with-border hidden">
-								<div class="box-title">timeseries overview</div>
-							</div>
-							<div class="box-body">
-								<div class="chart-ctx-container scroll-style-1">
-									<div data-bind="foreach: ctxs">
-										<div class="chart-ctx">
-											<div
-												class="title"
-												data-bind="
-														text: $data,
-														attr: {name: 'title-' + $data},
-														click: $parent.selectCtx.bind($parent, $data)">
-												</div>
-											<div class="plot" data-bind="attr: {name: $data}"></div>
-										</div>
-										<hr class="mt-n mb-n">
-									</div>
-								</div>
-							</div>
-							<!-- loading status -->
-							<div class="overlay hidden">
-								<i class="fa fa-refresh fa-spin"></i>
-							</div>
-						</div>
-						<!-- timeseries overview: end -->
-						<div class="view-btn-group">
-							<div class="linechart-controls switch-control">
-								<div>
-									<label for="accessMode">
-										<input type="checkbox" id="accessMode" data-bind="click: showPrediction" />
-										<span class="switch"></span>
-										Access Mode
-									</label>
-								</div>
-								<div>
-									<label for="eventMode">
-										<input type="checkbox" id="eventMode" data-bind="click: addEventMode" />
-										<span class="switch"></span>
-										Event adding mode
-									</label>
-								</div>
-								<!-- <div>
-										<label for="zoomMode">
-											<input type="checkbox" id="zoomMode" data-bind="click: zoomPanMode" />
-											<span class="switch"></span>
-											Zoom &amp; pane mode
-										</label>
-								</div> -->
-							</div>
-							<!-- <a type="button" class="btn btn-default" data-bind="click: () => { showPrediction(); }"
-								title="show model prediction result">assess mode</a>
-							<a type="button" class="btn btn-default" data-bind="click: () => { addEventMode(); }"
-								title="Add your own event">event adding mode</i></a>
-							<a type="button" class="btn btn-default" data-bind="click: () => { zoomPanMode(); }"
-								title="Back">zoom & pan mode</i></a> -->
-						</div>
-						<div class="box timeseries-detail">
-							<div class="box-header with-border hidden">
-								<div class="box-title">timeseries detailed header</div>
-							</div>
-							<div class="box-body">
-								<div class="chart-focus-container">
-									<div class="chart-focus">
-										<!-- <div class="title" data-bind="text: focus()"></div> -->
-										<div class="plot"></div>
-										<!-- <div class="row">
-											<div class="col-md-1 title" style="background-color: bisque" data-bind="text: focus()">
-											</div>
-											<div class="col-md-11 chart-focus"></div>
-										</div> -->
-									</div>
-									<ul class="chart-controls">
-										<li>
-											<!-- <button data-bind="click: () => zoomPanMode()">mv</button> -->
-											<label for="zoomMode">
-												<input type="checkbox" id="zoomMode" data-bind="click: zoomPanMode" />
-												<span class="fa fa-arrows"></span>
-											</label>
-										</li>
-										<li><button class="fa fa-plus" data-bind="click: () => zooming(0.5)"></button></li>
-										<li><button class="fa fa-minus" data-bind="click: () => zooming(-0.5)"></button></li>
-									</ul>
-									<div class="dataset-description" id="datasetDescription">
-										<a href="javascript:void(0)" class="close" data-bind="click: () => showDatasetInfo(false)">x</a>
-										<div class="line">
-											<label>Dataset:</label>
-											<span class="ml-10" data-bind="text: dataset"></span>
-										</div>
-										<div class="line">
-											<label>Model:</label>
-											<span class="ml-10" data-bind="text: datarun"></span>
-										</div>
-										<div class="line">
-											<label>Event:</label>
-											<span class="ml-10" data-bind="text: event"></span>
-										</div>
-										<div class="line">
-											<label>From </label>
-											<span class="ml-10" data-bind="text: eventFrom"></span>
-										</div>
-										<div class="line">
-											<label>To </label>
-											<span class="ml-10" data-bind="text: eventTo"></span>
-											<button type="button" class="btn btn-xs btn-danger" data-bind="click: modify, visible: event()!=='new'">Modify</button>
-										</div>
-										<div class="line">
-											<label>Select Severity Level:</label>
-											<span class="ml-10" data-bind="text: level"></span>
-										</div>
-										<div class="line">
-											<div>
-												<select name="level" id="selectLevel" class="select2-hidden select-level">
-													<optgroup label="Unknown(UK):">
-														<option value="investigate">Investigate</option>
-														<option value="noInvestigate">Do not investigate</option>
-														<option value="postpone">Postpone</option>
-													</optgroup>
-													<optgroup label="Known(k):">
-														<option value="Problem">Problem</option>
-														<option value="prevSeen">Previously seen</option>
-													</optgroup>
-													<optgroup label="Normal">
-															<option value="normal">Normal</option>
-													</optgroup>
-												</select>
-											</div>
-											<!-- <div class="btn-group" data-toggle="buttons">
-												<label class="btn btn-L1">
-													<input type="radio" name="level" value="1"> L1
-												</label>
-												<label class="btn btn-L2">
-													<input type="radio" name="level" value="2"> L2
-												</label>
-												<label class="btn btn-L3">
-													<input type="radio" name="level" value="3"> L3
-												</label>
-												<label class="btn btn-L4">
-													<input type="radio" name="level" value="4"> L4
-												</label>
-												<label class="btn btn-L5">
-													<input type="radio" name="level" value="5"> L5
-												</label>
-												<label class="btn btn-default ml-25 active">
-													<input type="radio" name="level" value="None" checked> None
-												</label>
-											</div> -->
-										</div>
-										<div class="line">
-											<div class="form-group">
-												<label>Comment:</label>
-												<!-- <a type="button" class="btn" data-bind="click: record"><i class="fa fa-fw fa-microphone"></i></a> -->
-												<textarea id="comment" class="form-control" rows="3" placeholder="Enter your comment..."></textarea>
-												<p data-bind="text: transcript"></p>
-											</div>
-										</div>
-										<!-- <p data-bind="text: transcript"></p> -->
-										<div class="line data-control">
-											<!-- <button type="button" class="btn btn-default pull-left" data-bind="click: () => showDatasetInfo(false)">Close</button> -->
-											<ul>
-												<li>
-													<button class="btn btn-danger" data-bind="click: remove, visible: event()!=='new'">Delete</button>
-												</li>
-												<li>
-													<button class="btn btn-primary" data-bind="click: save">Save</button>
-												</li>
-											</ul>
-										</div>
-									</div><!-- end dataset-description -->
-								</div>
-								<!-- <div class="row">
-									<div class="col-md-12 chart-focus-container">
-										<div class="view-btn-group pt-10 pr-10">
-											<a type="button" class="btn btn-default" data-bind="click: () => { showPrediction(); }"
-												title="show model prediction result">assess mode</a>
-											<a type="button" class="btn btn-default" data-bind="click: () => { addEventMode(); }"
-												title="Add your own event">event adding mode</i></a>
-											<a type="button" class="btn btn-default" data-bind="click: () => { zoomPanMode(); }"
-												title="Back">zoom & pan mode</i></a>
-										</div>
-										<div class="chart mt-50">
-											<div class="row">
-												<div class="col-md-1 title" style="background-color: bisque" data-bind="text: focus()">
-												</div>
-												<div class="col-md-11 chart-focus"></div>
-											</div>
-										</div>
-									</div>
-								</div> -->
-							</div>
-							<!-- loading status -->
-							<div class="overlay hidden">
-								<i class="fa fa-refresh fa-spin"></i>
-							</div>
-							<!-- end: loading status -->
-						</div>
-						<!-- timeseries view -->
-					</section>
-					<section class="col-lg-4 connectedSortable ui-sortable">
-						<div class="box period-view">
-							<div class="box-header with-border hidden">
-								<div class="box-title">period view header</div>
-							</div>
-							<div class="box-body">
-								<div class="row">
-									<div class="col-md-12 pchart">
-										<div class="nav-tabs-custom nav-tabs-custom-mtv">
-											<ul class="nav nav-tabs pull-right">
-												<li><a href="#day" data-toggle="tab">Day</a></li>
-												<li><a href="#month" data-toggle="tab">Month</a></li>
-												<li class="active"><a href="#year" data-toggle="tab">Year</a></li>
-											</ul>
-											<div class="calendar-controls">
-												<div class="tab-content">
-													<div class="view-btn-group">
-														<div class="switch-control">
-															<div>
-																<label for="showMissing">
-																	<input type="checkbox" id="showMissing" value="peste" data-bind="click: showMissing">
-																	<span class="switch"></span>
-																	Show Missing
-																</label>
-															</div>
-															<div>
-																<label for="events">
-																	<input type="checkbox" id="events" value="peste2" data-bind="click: eventsHandler">
-																	<span class="switch"></span>
-																	Events
-																</label>
-															</div>
-														</div>
-														<!-- <button class="btn btn-default" data-bind="click: () => { showMissing(); }" title="show missing data period">show missing</button>
-														<button class="btn btn-default" data-bind="click: () => { backward(); }"title="Back">back</i></button> -->
-													</div>
-													<div id="year" class="tab-pane active"></div>
-													<div id="month" class="tab-pane mt-50"> </div>
-													<div id="day" class="tab-pane mt-50"> </div>
-												</div>
-											</div>
-										</div>
-									</div>
-								</div>
-							</div>
-							<!-- loading status -->
-							<div class="overlay hidden">
-								<i class="fa fa-refresh fa-spin"></i>
-							</div>
-							<!-- end: loading status -->
-						</div>
-						<!-- period view -->
-					</section>
-				</div>
-			</section>
-		</div>
-		<!-- content: end -->
-		<!-- audio modal: begin -->
-		<div class="modal fade" id="modal-audio">
-			<div class="modal-dialog">
-				<div class="modal-content">
-					<div class="modal-body">
-						<label>Dataset:</label>
-						<span class="ml-10" data-bind="text: dataset"></span>
-						<br>
-						<label>Model:</label>
-						<span class="ml-10" data-bind="text: datarun"></span>
-						<br>
-						<label>Event:</label>
-						<span class="ml-10" data-bind="text: event"></span>
-						<button type="button" class="btn btn-xs btn-danger" data-bind="click: remove, visible: event()!=='new'">Delete</button>
-						<br>
-						<label>From </label>
-						<span class="ml-10" data-bind="text: eventFrom"></span>
-						<br>
-						<label>To </label>
-						<span class="ml-10" data-bind="text: eventTo"></span>
-						<button type="button" class="btn btn-xs btn-danger" data-bind="click: modify, visible: event()!=='new'">Modify</button>
-						<br>
-						<label>Select Severity Level:</label>
-						<span class="ml-10" data-bind="text: level"></span>
-						<br>
-						<div class="btn-group" data-toggle="buttons">
-							<label class="btn btn-L1">
-								<input type="radio" name="level" value="1"> L1
-							</label>
-							<label class="btn btn-L2">
-								<input type="radio" name="level" value="2"> L2
-							</label>
-							<label class="btn btn-L3">
-								<input type="radio" name="level" value="3"> L3
-							</label>
-							<label class="btn btn-L4">
-								<input type="radio" name="level" value="4"> L4
-							</label>
-							<label class="btn btn-L5">
-								<input type="radio" name="level" value="5"> L5
-							</label>
-							<label class="btn btn-default ml-25 active">
-								<input type="radio" name="level" value="None" checked> None
-							</label>
-						</div>
-						<br>
-						<div class="form-group">
-							<label>Comment:</label>
-							<a type="button" class="btn" data-bind="click: record"><i class="fa fa-fw fa-microphone"></i></a>
-							<textarea id="comment" class="form-control" rows="3" placeholder="Enter ..."></textarea>
-							<p data-bind="text: transcript"></p>
-						</div>
-						<!-- <p data-bind="text: transcript"></p> -->
-					</div>
-					<div class="modal-footer">
-						<button type="button" class="btn btn-default pull-left" data-dismiss="modal">Close</button>
-						<button type="button" class="btn btn-primary" data-bind="click: save">Save</button>
-					</div>
-				</div>
-				<!-- /.modal-content -->
-			</div>
-			<!-- /.modal-dialog -->
-		</div>
-		<!-- audio modal: end -->
-		<!-- footer: begin -->
-		<footer class="main-footer hidden">
-			<div class="pull-right hidden-xs">
-				<b>Version</b> 1.0.0
-			</div>
-			<strong>Copyright &copy; 2019 <a href="https://dai.lids.mit.edu/">MIT DAI Lab</a>.</strong> All rights
-			reserved.
-		</footer>
-		<!-- footer: end -->
-	</div>
-	<svg viewBox="0 0 0 0" width="0" height="0">
-		<defs>
-			<radialGradient id="blueGradient">
-				<stop offset="0%" stop-color="#B2C1FF" />
-				<stop offset="100%" stop-color="rgba(216,216,216,0)" />
-			</radialGradient>
-		</defs>
-	</svg>
-	<!-- <svg x="0px" y="0px" width="500px" height="500px" viewbox="0 0 500 500">
-			<defs>
-					<filter id="blurMe" x="0%" y="0%" height="100%" width="100%" primitiveUnits="userSpaceOnUse">
-							<feGaussianBlur x="50" y="50" width="400" height="400" stdDeviation="40" in="SourceGraphic" result="blurSquares"/>
-							<feComponentTransfer in="blurSquares" result="opaqueBlur">
-								<feFuncA type="linear" intercept="1"/>
-							</feComponentTransfer>
-							<feBlend mode="normal" in="opaqueBlur" in2="SourceGraphic"/>
-						</filter>
-			</defs>
-			<g id="squares" filter="url(#blurMe)">
-				<rect x="10" y="10" height="235" width="235" fill="red" />
-				<rect x="255" y="10" height="235" width="235" fill="green" />
-				<rect x="10" y="255" height="235" width="235" fill="blue" />
-				<rect x="255" y="255" height="235" width="235" fill="yellow" />
-			</g> -->
-	<!-- <rect x="50" y="50" height="400" width="400" fill="rgb(255,255,255)" fill-opacity="0.8" />
-		</svg> -->
-	<!-- build:assets-js -->	<script src="./public/lib-static/jquery.min.js"></script>	<script src="./public/themes/AdminLTE-2.4.2/bower_components/jquery-ui/jquery-ui.min.js"></script>	<script src="./public/lib-static/jquery.rest.js"></script>	<script src="./public/lib-static/jquery-ui-resolve-conflict.js"></script>	<script src="./public/themes/AdminLTE-2.4.2/bower_components/bootstrap/dist/js/bootstrap.min.js"></script>	<script src="./public/themes/AdminLTE-2.4.2/bower_components/raphael/raphael.min.js"></script>	<script src="./public/themes/AdminLTE-2.4.2/bower_components/morris.js/morris.min.js"></script>	<script src="./public/themes/AdminLTE-2.4.2/bower_components/jquery-sparkline/dist/jquery.sparkline.min.js"></script>	<script src="./public/themes/AdminLTE-2.4.2/plugins/jvectormap/jquery-jvectormap-1.2.2.min.js"></script>	<script src="./public/themes/AdminLTE-2.4.2/plugins/jvectormap/jquery-jvectormap-world-mill-en.js"></script>	<script src="./public/themes/AdminLTE-2.4.2/bower_components/jquery-knob/dist/jquery.knob.min.js"></script>	<script src="./public/themes/AdminLTE-2.4.2/bower_components/moment/min/moment.min.js"></script>	<script src="./public/themes/AdminLTE-2.4.2/bower_components/bootstrap-daterangepicker/daterangepicker.js"></script>	<script src="./public/themes/AdminLTE-2.4.2/bower_components/bootstrap-datepicker/dist/js/bootstrap-datepicker.min.js"></script>	<script src="./public/themes/AdminLTE-2.4.2/plugins/bootstrap-wysihtml5/bootstrap3-wysihtml5.all.min.js"></script>	<script src="./public/themes/AdminLTE-2.4.2/bower_components/jquery-slimscroll/jquery.slimscroll.min.js"></script>	<script src="./public/themes/AdminLTE-2.4.2/bower_components/fastclick/lib/fastclick.js"></script>	<script src="./public/themes/AdminLTE-2.4.2/dist/js/adminlte.js"></script>	<script src="./public/lib-static/math.js"></script>	<script src="./public/lib-static/science.js"></script>	<script src="./node_modules/tinycolor/tinycolor.js"></script>	<script src="./node_modules/leaflet/dist/leaflet.js"></script>	<script src="./public/lib-static/Leaflet.Control.Custom.js"></script>	<script src="./public/lib-static/Leaflet.awesome-markers/leaflet.awesome-markers.js"></script>	<!-- endbuild -->	<!-- build:app-js -->	<script src="./public/dist/main.js"></script>	<!-- endbuild -->
-</body>
-</html>
-
-=======
-<html>
-<head>
-	<!-- build:assets-css -->	<link rel="stylesheet" href="./public/themes/AdminLTE-2.4.2/bower_components/bootstrap/dist/css/bootstrap.min.css">	<link rel="stylesheet" href="./public/themes/AdminLTE-2.4.2/bower_components/font-awesome/css/font-awesome.min.css">	<link rel="stylesheet" href="./public/themes/AdminLTE-2.4.2/bower_components/Ionicons/css/ionicons.min.css">	<link rel="stylesheet" href="./public/themes/AdminLTE-2.4.2/dist/css/AdminLTE.min.css">	<link rel="stylesheet" href="./public/themes/AdminLTE-2.4.2/dist/css/skins/_all-skins.min.css">	<link rel="stylesheet" href="./public/themes/AdminLTE-2.4.2/bower_components/bootstrap-datepicker/dist/css/bootstrap-datepicker.min.css">	<link rel="stylesheet" href="./public/themes/AdminLTE-2.4.2/bower_components/bootstrap-daterangepicker/daterangepicker.css">	<link rel="stylesheet" href="./node_modules/leaflet/dist/leaflet.css">	<link rel="stylesheet" href="./public/lib-static/Leaflet.awesome-markers/leaflet.awesome-markers.css">	<!-- endbuild -->	<!-- build:app-css -->	<link rel="stylesheet" href="./public/dist/main.css">	<!-- endbuild -->	<!-- Google Font -->
-	<!-- <link rel="stylesheet" href="https://fonts.googleapis.com/css?family=Source+Sans+Pro:300,400,600,700,300italic,400italic,600italic"> -->
-	<link rel="stylesheet" type="text/css" href="./public/lib-static/tooltipster/css/tooltipster.css" />
-</head>
-<body class="hold-transition skin-blue mtv-skin fixed sidebar-mini">
-	<!-- <body class="hold-transition skin-green-light	fixed sidebar-mini"> -->
-	<div class="wrapper">
-		<!-- header: begin -->
-		<header id="header" class="main-header mtv-header">
-			<a href="#" class="logo">
-				<!-- mini logo for sidebar mini 50x50 pixels -->
-				<span class="logo-mini"><b>MTV</b></span>
-				<!-- logo for regular state and mobile devices -->
-				<span class="logo-lg"><b>MTV</b></span>
-			</a>
-			<nav class="navbar navbar-static-top">
-				<!-- Sidebar toggle button-->
-				<a href="#" class="sidebar-toggle" data-toggle="push-menu" role="button">
-					<span class="sr-only">Toggle navigation</span>
-				</a>
-				<!--Menu -->
-				<div class="navbar-custom-menu">
-					<ul class="nav navbar-nav">
-						<li class="dropdown">
-							<a href="#" class="dropdown-toggle" data-toggle="dropdown" role="button" aria-haspopup="true"
-								aria-expanded="false">Project<span class="caret"></span>
-							</a>
-							<ul data-bind="foreach: projects" class="dropdown-menu project-menu" aria-labelledby="Project">
-								<li data-bind="css: {active: $parent.selected.project() ? $index() == $parent.selected.project().index : false},
-												click: $parent.onSelectProject.bind($parent, $data, $index())">
-									<a href="#" data-bind="text: $data"></a>
-								</li>
-							</ul>
-						</li>
-						<li class="dropdown"><a href=" #" class="text"
-								data-bind="text: selected.project() ? selected.project().name : 'unknown'"></a>
-						</li>
-						<li class="dropdown">
-							<a href="#" class="dropdown-toggle" data-toggle="dropdown" role="button" aria-haspopup="true"
-								aria-expanded="false">Datarun<span class="caret"></span>
-							</a>
-							<ul data-bind="foreach: experiments" class="dropdown-menu experiment-menu" aria-labelledby="Experiment">
-								<li data-bind="css: {active: $parent.selected.experiment() ? $index() == $parent.selected.experiment().index: false},
-												click: $parent.onSelectExperiment.bind($parent, $data, $index())">
-									<a href="#" data-bind="text: $data.name"></a>
-								</li>
-							</ul>
-						</li>
-						<li class="dropdown"><a href=" #" class="text"
-								data-bind="text: selected.experiment() ? selected.experiment().name : 'unknown'"></a>
-						</li>
-					</ul>
-				</div>
-			</nav>
-		</header>
-		<!-- header: end -->
-		<!-- sidebar: begin -->
-		<aside id="sidebar" class="main-sidebar">
-			<section class="sidebar">
-				<ul class="sidebar-menu">
-					<li class="treeview">
-						<a href="#" id="sm1">
-							<i class="fa fa-fw fa-laptop"></i> <span>Datarun</span>
-							<span class="pull-right-container">
-								<i class="fa fa-angle-left pull-right"></i>
-							</span>
-						</a>
-						<ul class="treeview-menu">
-							<li><a data-bind="text: `Number of models: ${exp()?exp().model_num : 'unknown'}`"></a></li>
-							<li><a data-bind="text: `Number of events: ${exp()?exp().event_num : 'unknown'}`"></a></li>
-							<li><a data-bind="text: `Avg event number: ${avgEventNum()?avgEventNum() : 'unknown'}`"></a></li>
-							<li><a data-bind="text: `Created time: ${exp()?exp().start_time : 'unknown'}`"></a></li>
-							<!-- <li><a data-bind="text: `Created by: ${exp()?exp().created_by : 'unknown'}`"></a></li> -->
-						</ul>
-					</li>
-					<li class="treeview">
-						<a href="#" id="sm2">
-							<i class="fa fa-fw fa-laptop"></i> <span>ML Pipeline</span>
-							<span class="pull-right-container">
-								<i class="fa fa-angle-left pull-right"></i>
-							</span>
-						</a>
-						<ul class="treeview-menu" data-bind="foreach: blocks()">
-							<li class="treeview">
-								<a href="#" data-bind="html: $data.html, attr: {title: $data.fullName}"></a>
-								<ul class="treeview-menu" data-bind="foreach: $data.params">
-									<li>
-										<a data-bind="text: `${$data[0]}: `"></a>
-										<input type="text" class="mr-5" data-bind="attr: {value: $data[1]}">
-									</li>
-								</ul>
-							</li>
-						</ul>
-					</li>
-				</ul>
-			</section>
-		</aside>
-		<!-- sidebar: end -->
-		<!-- content: begin -->
-		<div class="content-wrapper">
-			<section id="content" class="content">
-				<div class="row">
-					<!-- timeseries overview: begin -->
-					<section class="col-lg-8 connectedSortable ui-sortable">
-						<div class="box timeseries-overview">
-							<div class="box-header with-border hidden">
-								<div class="box-title">timeseries overview</div>
-							</div>
-							<div class="box-body">
-								<div class="chart-ctx-container scroll-style-1">
-									<div data-bind="foreach: ctxs">
-										<div class="chart-ctx">
-											<div
-												class="title"
-												data-bind="
-														text: $data,
-														attr: {name: 'title-' + $data},
-														click: $parent.selectCtx.bind($parent, $data)">
-												</div>
-											<div class="plot" data-bind="attr: {name: $data}"></div>
-										</div>
-										<hr class="mt-n mb-n">
-									</div>
-								</div>
-							</div>
-							<!-- loading status -->
-							<div class="overlay hidden">
-								<i class="fa fa-refresh fa-spin"></i>
-							</div>
-						</div>
-						<!-- timeseries overview: end -->
-						<div class="view-btn-group">
-							<div class="linechart-controls switch-control">
-								<div>
-									<label for="accessMode">
-										<input type="checkbox" id="accessMode" data-bind="click: showPrediction" />
-										<span class="switch"></span>
-										Access Mode
-									</label>
-								</div>
-								<div>
-									<label for="eventMode">
-										<input type="checkbox" id="eventMode" data-bind="click: addEventMode" />
-										<span class="switch"></span>
-										Event adding mode
-									</label>
-								</div>
-								<!-- <div>
-										<label for="zoomMode">
-											<input type="checkbox" id="zoomMode" data-bind="click: zoomPanMode" />
-											<span class="switch"></span>
-											Zoom &amp; pane mode
-										</label>
-								</div> -->
-							</div>
-							<!-- <a type="button" class="btn btn-default" data-bind="click: () => { showPrediction(); }"
-								title="show model prediction result">assess mode</a>
-							<a type="button" class="btn btn-default" data-bind="click: () => { addEventMode(); }"
-								title="Add your own event">event adding mode</i></a>
-							<a type="button" class="btn btn-default" data-bind="click: () => { zoomPanMode(); }"
-								title="Back">zoom & pan mode</i></a> -->
-						</div>
-						<div class="box timeseries-detail">
-							<div class="box-header with-border hidden">
-								<div class="box-title">timeseries detailed header</div>
-							</div>
-							<div class="box-body">
-								<div class="chart-focus-container">
-									<div class="chart-focus">
-										<!-- <div class="title" data-bind="text: focus()"></div> -->
-										<div class="plot"></div>
-										<!-- <div class="row">
-											<div class="col-md-1 title" style="background-color: bisque" data-bind="text: focus()">
-											</div>
-											<div class="col-md-11 chart-focus"></div>
-										</div> -->
-									</div>
-									<ul class="chart-controls">
-										<li>
-											<!-- <button data-bind="click: () => zoomPanMode()">mv</button> -->
-											<label for="zoomMode">
-												<input type="checkbox" id="zoomMode" data-bind="click: zoomPanMode" />
-												<span class="fa fa-arrows"></span>
-											</label>
-										</li>
-										<li><button class="fa fa-plus" data-bind="click: () => zooming(0.5)"></button></li>
-										<li><button class="fa fa-minus" data-bind="click: () => zooming(-0.5)"></button></li>
-									</ul>
-									<div class="dataset-description" id="datasetDescription">
-										<a href="javascript:void(0)" class="close" data-bind="click: () => showDatasetInfo(false)">x</a>
-										<div class="line">
-											<label>Dataset:</label>
-											<span class="ml-10" data-bind="text: dataset"></span>
-										</div>
-										<div class="line">
-											<label>Model:</label>
-											<span class="ml-10" data-bind="text: datarun"></span>
-										</div>
-										<div class="line">
-											<label>Event:</label>
-											<span class="ml-10" data-bind="text: event"></span>
-										</div>
-										<div class="line">
-											<label>From </label>
-											<span class="ml-10" data-bind="text: eventFrom"></span>
-										</div>
-										<div class="line">
-											<label>To </label>
-											<span class="ml-10" data-bind="text: eventTo"></span>
-											<button type="button" class="btn btn-xs btn-danger" data-bind="click: modify, visible: event()!=='new'">Modify</button>
-										</div>
-										<div class="line">
-											<label>Select Severity Level:</label>
-											<span class="ml-10" data-bind="text: level"></span>
-										</div>
-										<div class="line">
-											<div>
-												<select name="level" id="selectLevel" class="select2-hidden select-level">
-													<optgroup label="Unknown(UK):">
-														<option value="investigate">Investigate</option>
-														<option value="noInvestigate">Do not investigate</option>
-														<option value="postpone">Postpone</option>
-													</optgroup>
-													<optgroup label="Known(k):">
-														<option value="Problem">Problem</option>
-														<option value="prevSeen">Previously seen</option>
-													</optgroup>
-													<optgroup label="Normal">
-															<option value="normal">Normal</option>
-													</optgroup>
-												</select>
-											</div>
-											<!-- <div class="btn-group" data-toggle="buttons">
-												<label class="btn btn-L1">
-													<input type="radio" name="level" value="1"> L1
-												</label>
-												<label class="btn btn-L2">
-													<input type="radio" name="level" value="2"> L2
-												</label>
-												<label class="btn btn-L3">
-													<input type="radio" name="level" value="3"> L3
-												</label>
-												<label class="btn btn-L4">
-													<input type="radio" name="level" value="4"> L4
-												</label>
-												<label class="btn btn-L5">
-													<input type="radio" name="level" value="5"> L5
-												</label>
-												<label class="btn btn-default ml-25 active">
-													<input type="radio" name="level" value="None" checked> None
-												</label>
-											</div> -->
-										</div>
-										<div class="line">
-											<div class="form-group">
-												<label>Comment:</label>
-												<!-- <a type="button" class="btn" data-bind="click: record"><i class="fa fa-fw fa-microphone"></i></a> -->
-												<textarea id="comment" class="form-control" rows="3" placeholder="Enter your comment..."></textarea>
-												<p data-bind="text: transcript"></p>
-											</div>
-										</div>
-										<!-- <p data-bind="text: transcript"></p> -->
-										<div class="line data-control">
-											<!-- <button type="button" class="btn btn-default pull-left" data-bind="click: () => showDatasetInfo(false)">Close</button> -->
-											<ul>
-												<li>
-													<button class="btn btn-danger" data-bind="click: remove, visible: event()!=='new'">Delete</button>
-												</li>
-												<li>
-													<button class="btn btn-primary" data-bind="click: save">Save</button>
-												</li>
-											</ul>
-										</div>
-									</div><!-- end dataset-description -->
-								</div>
-								<!-- <div class="row">
-									<div class="col-md-12 chart-focus-container">
-										<div class="view-btn-group pt-10 pr-10">
-											<a type="button" class="btn btn-default" data-bind="click: () => { showPrediction(); }"
-												title="show model prediction result">assess mode</a>
-											<a type="button" class="btn btn-default" data-bind="click: () => { addEventMode(); }"
-												title="Add your own event">event adding mode</i></a>
-											<a type="button" class="btn btn-default" data-bind="click: () => { zoomPanMode(); }"
-												title="Back">zoom & pan mode</i></a>
-										</div>
-										<div class="chart mt-50">
-											<div class="row">
-												<div class="col-md-1 title" style="background-color: bisque" data-bind="text: focus()">
-												</div>
-												<div class="col-md-11 chart-focus"></div>
-											</div>
-										</div>
-									</div>
-								</div> -->
-							</div>
-							<!-- loading status -->
-							<div class="overlay hidden">
-								<i class="fa fa-refresh fa-spin"></i>
-							</div>
-							<!-- end: loading status -->
-						</div>
-						<!-- timeseries view -->
-					</section>
-					<section class="col-lg-4 connectedSortable ui-sortable">
-						<div class="box period-view">
-							<div class="box-header with-border hidden">
-								<div class="box-title">period view header</div>
-							</div>
-							<div class="box-body">
-								<div class="row">
-									<div class="col-md-12 pchart">
-										<div class="nav-tabs-custom nav-tabs-custom-mtv">
-											<ul class="nav nav-tabs pull-right">
-												<li><a href="#day" data-toggle="tab">Day</a></li>
-												<li><a href="#month" data-toggle="tab">Month</a></li>
-												<li class="active"><a href="#year" data-toggle="tab">Year</a></li>
-											</ul>
-											<div class="calendar-controls">
-												<div class="tab-content">
-													<div class="view-btn-group">
-														<div class="switch-control">
-															<div>
-																<label for="showMissing">
-																	<input type="checkbox" id="showMissing" value="peste" data-bind="click: showMissing">
-																	<span class="switch"></span>
-																	Show Missing
-																</label>
-															</div>
-															<div>
-																<label for="events">
-																	<input type="checkbox" id="events" value="peste2" data-bind="click: eventsHandler">
-																	<span class="switch"></span>
-																	Events
-																</label>
-															</div>
-														</div>
-														<!-- <button class="btn btn-default" data-bind="click: () => { showMissing(); }" title="show missing data period">show missing</button>
-														<button class="btn btn-default" data-bind="click: () => { backward(); }"title="Back">back</i></button> -->
-													</div>
-													<div id="year" class="tab-pane active"></div>
-													<div id="month" class="tab-pane mt-50"> </div>
-													<div id="day" class="tab-pane mt-50"> </div>
-												</div>
-											</div>
-										</div>
-									</div>
-								</div>
-							</div>
-							<!-- loading status -->
-							<div class="overlay hidden">
-								<i class="fa fa-refresh fa-spin"></i>
-							</div>
-							<!-- end: loading status -->
-						</div>
-						<!-- period view -->
-					</section>
-				</div>
-			</section>
-		</div>
-		<!-- content: end -->
-		<!-- audio modal: begin -->
-		<div class="modal fade" id="modal-audio">
-			<div class="modal-dialog">
-				<div class="modal-content">
-					<div class="modal-body">
-						<label>Dataset:</label>
-						<span class="ml-10" data-bind="text: dataset"></span>
-						<br>
-						<label>Model:</label>
-						<span class="ml-10" data-bind="text: datarun"></span>
-						<br>
-						<label>Event:</label>
-						<span class="ml-10" data-bind="text: event"></span>
-						<button type="button" class="btn btn-xs btn-danger" data-bind="click: remove, visible: event()!=='new'">Delete</button>
-						<br>
-						<label>From </label>
-						<span class="ml-10" data-bind="text: eventFrom"></span>
-						<br>
-						<label>To </label>
-						<span class="ml-10" data-bind="text: eventTo"></span>
-						<button type="button" class="btn btn-xs btn-danger" data-bind="click: modify, visible: event()!=='new'">Modify</button>
-						<br>
-						<label>Select Severity Level:</label>
-						<span class="ml-10" data-bind="text: level"></span>
-						<br>
-						<div class="btn-group" data-toggle="buttons">
-							<label class="btn btn-L1">
-								<input type="radio" name="level" value="1"> L1
-							</label>
-							<label class="btn btn-L2">
-								<input type="radio" name="level" value="2"> L2
-							</label>
-							<label class="btn btn-L3">
-								<input type="radio" name="level" value="3"> L3
-							</label>
-							<label class="btn btn-L4">
-								<input type="radio" name="level" value="4"> L4
-							</label>
-							<label class="btn btn-L5">
-								<input type="radio" name="level" value="5"> L5
-							</label>
-							<label class="btn btn-default ml-25 active">
-								<input type="radio" name="level" value="None" checked> None
-							</label>
-						</div>
-						<br>
-						<div class="form-group">
-							<label>Comment:</label>
-							<a type="button" class="btn" data-bind="click: record"><i class="fa fa-fw fa-microphone"></i></a>
-							<textarea id="comment" class="form-control" rows="3" placeholder="Enter ..."></textarea>
-							<p data-bind="text: transcript"></p>
-						</div>
-						<!-- <p data-bind="text: transcript"></p> -->
-					</div>
-					<div class="modal-footer">
-						<button type="button" class="btn btn-default pull-left" data-dismiss="modal">Close</button>
-						<button type="button" class="btn btn-primary" data-bind="click: save">Save</button>
-					</div>
-				</div>
-				<!-- /.modal-content -->
-			</div>
-			<!-- /.modal-dialog -->
-		</div>
-		<!-- audio modal: end -->
-		<!-- footer: begin -->
-		<footer class="main-footer hidden">
-			<div class="pull-right hidden-xs">
-				<b>Version</b> 1.0.0
-			</div>
-			<strong>Copyright &copy; 2019 <a href="https://dai.lids.mit.edu/">MIT DAI Lab</a>.</strong> All rights
-			reserved.
-		</footer>
-		<!-- footer: end -->
-	</div>
-	<svg viewBox="0 0 0 0" width="0" height="0">
-		<defs>
-			<radialGradient id="blueGradient">
-				<stop offset="0%" stop-color="#B2C1FF" />
-				<stop offset="100%" stop-color="rgba(216,216,216,0)" />
-			</radialGradient>
-		</defs>
-	</svg>
-	<!-- <svg x="0px" y="0px" width="500px" height="500px" viewbox="0 0 500 500">
-			<defs>
-					<filter id="blurMe" x="0%" y="0%" height="100%" width="100%" primitiveUnits="userSpaceOnUse">
-							<feGaussianBlur x="50" y="50" width="400" height="400" stdDeviation="40" in="SourceGraphic" result="blurSquares"/>
-							<feComponentTransfer in="blurSquares" result="opaqueBlur">
-								<feFuncA type="linear" intercept="1"/>
-							</feComponentTransfer>
-							<feBlend mode="normal" in="opaqueBlur" in2="SourceGraphic"/>
-						</filter>
-			</defs>
-			<g id="squares" filter="url(#blurMe)">
-				<rect x="10" y="10" height="235" width="235" fill="red" />
-				<rect x="255" y="10" height="235" width="235" fill="green" />
-				<rect x="10" y="255" height="235" width="235" fill="blue" />
-				<rect x="255" y="255" height="235" width="235" fill="yellow" />
-			</g> -->
-	<!-- <rect x="50" y="50" height="400" width="400" fill="rgb(255,255,255)" fill-opacity="0.8" />
-		</svg> -->
-	<!-- build:assets-js -->	<script src="./public/lib-static/jquery.min.js"></script>	<script src="./public/themes/AdminLTE-2.4.2/bower_components/jquery-ui/jquery-ui.min.js"></script>	<script src="./public/lib-static/jquery.rest.js"></script>	<script src="./public/lib-static/jquery-ui-resolve-conflict.js"></script>	<script src="./public/themes/AdminLTE-2.4.2/bower_components/bootstrap/dist/js/bootstrap.min.js"></script>	<script src="./public/themes/AdminLTE-2.4.2/bower_components/raphael/raphael.min.js"></script>	<script src="./public/themes/AdminLTE-2.4.2/bower_components/morris.js/morris.min.js"></script>	<script src="./public/themes/AdminLTE-2.4.2/bower_components/jquery-sparkline/dist/jquery.sparkline.min.js"></script>	<script src="./public/themes/AdminLTE-2.4.2/plugins/jvectormap/jquery-jvectormap-1.2.2.min.js"></script>	<script src="./public/themes/AdminLTE-2.4.2/plugins/jvectormap/jquery-jvectormap-world-mill-en.js"></script>	<script src="./public/themes/AdminLTE-2.4.2/bower_components/jquery-knob/dist/jquery.knob.min.js"></script>	<script src="./public/themes/AdminLTE-2.4.2/bower_components/moment/min/moment.min.js"></script>	<script src="./public/themes/AdminLTE-2.4.2/bower_components/bootstrap-daterangepicker/daterangepicker.js"></script>	<script src="./public/themes/AdminLTE-2.4.2/bower_components/bootstrap-datepicker/dist/js/bootstrap-datepicker.min.js"></script>	<script src="./public/themes/AdminLTE-2.4.2/plugins/bootstrap-wysihtml5/bootstrap3-wysihtml5.all.min.js"></script>	<script src="./public/themes/AdminLTE-2.4.2/bower_components/jquery-slimscroll/jquery.slimscroll.min.js"></script>	<script src="./public/themes/AdminLTE-2.4.2/bower_components/fastclick/lib/fastclick.js"></script>	<script src="./public/themes/AdminLTE-2.4.2/dist/js/adminlte.js"></script>	<script src="./public/lib-static/math.js"></script>	<script src="./public/lib-static/science.js"></script>	<script src="./node_modules/tinycolor/tinycolor.js"></script>	<script src="./node_modules/leaflet/dist/leaflet.js"></script>	<script src="./public/lib-static/Leaflet.Control.Custom.js"></script>	<script src="./public/lib-static/Leaflet.awesome-markers/leaflet.awesome-markers.js"></script>	<!-- endbuild -->	<!-- build:app-js -->	<script src="./public/dist/main.js"></script>	<!-- endbuild -->
-</body>
-</html>
-
->>>>>>> 27ca082c
+<html>
+<head>
+	<!-- build:assets-css -->	<link rel="stylesheet" href="./public/themes/AdminLTE-2.4.2/bower_components/bootstrap/dist/css/bootstrap.min.css">	<link rel="stylesheet" href="./public/themes/AdminLTE-2.4.2/bower_components/font-awesome/css/font-awesome.min.css">	<link rel="stylesheet" href="./public/themes/AdminLTE-2.4.2/bower_components/Ionicons/css/ionicons.min.css">	<link rel="stylesheet" href="./public/themes/AdminLTE-2.4.2/dist/css/AdminLTE.min.css">	<link rel="stylesheet" href="./public/themes/AdminLTE-2.4.2/dist/css/skins/_all-skins.min.css">	<link rel="stylesheet" href="./public/themes/AdminLTE-2.4.2/bower_components/bootstrap-datepicker/dist/css/bootstrap-datepicker.min.css">	<link rel="stylesheet" href="./public/themes/AdminLTE-2.4.2/bower_components/bootstrap-daterangepicker/daterangepicker.css">	<link rel="stylesheet" href="./node_modules/leaflet/dist/leaflet.css">	<link rel="stylesheet" href="./public/lib-static/Leaflet.awesome-markers/leaflet.awesome-markers.css">	<!-- endbuild -->	<!-- build:app-css -->	<link rel="stylesheet" href="./public/dist/main.css">	<!-- endbuild -->	<!-- Google Font -->
+	<!-- <link rel="stylesheet" href="https://fonts.googleapis.com/css?family=Source+Sans+Pro:300,400,600,700,300italic,400italic,600italic"> -->
+	<link rel="stylesheet" type="text/css" href="./public/lib-static/tooltipster/css/tooltipster.css" />
+</head>
+<body class="hold-transition skin-blue mtv-skin fixed sidebar-mini">
+	<!-- <body class="hold-transition skin-green-light	fixed sidebar-mini"> -->
+	<div class="wrapper">
+		<!-- header: begin -->
+		<header id="header" class="main-header mtv-header">
+			<a href="#" class="logo">
+				<!-- mini logo for sidebar mini 50x50 pixels -->
+				<span class="logo-mini"><b>MTV</b></span>
+				<!-- logo for regular state and mobile devices -->
+				<span class="logo-lg"><b>MTV</b></span>
+			</a>
+			<nav class="navbar navbar-static-top">
+				<!-- Sidebar toggle button-->
+				<a href="#" class="sidebar-toggle" data-toggle="push-menu" role="button">
+					<span class="sr-only">Toggle navigation</span>
+				</a>
+				<!--Menu -->
+				<div class="navbar-custom-menu">
+					<ul class="nav navbar-nav">
+						<li class="dropdown">
+							<a href="#" class="dropdown-toggle" data-toggle="dropdown" role="button" aria-haspopup="true"
+								aria-expanded="false">Project<span class="caret"></span>
+							</a>
+							<ul data-bind="foreach: projects" class="dropdown-menu project-menu" aria-labelledby="Project">
+								<li data-bind="css: {active: $parent.selected.project() ? $index() == $parent.selected.project().index : false},
+												click: $parent.onSelectProject.bind($parent, $data, $index())">
+									<a href="#" data-bind="text: $data"></a>
+								</li>
+							</ul>
+						</li>
+						<li class="dropdown"><a href=" #" class="text"
+								data-bind="text: selected.project() ? selected.project().name : 'unknown'"></a>
+						</li>
+						<li class="dropdown">
+							<a href="#" class="dropdown-toggle" data-toggle="dropdown" role="button" aria-haspopup="true"
+								aria-expanded="false">Datarun<span class="caret"></span>
+							</a>
+							<ul data-bind="foreach: experiments" class="dropdown-menu experiment-menu" aria-labelledby="Experiment">
+								<li data-bind="css: {active: $parent.selected.experiment() ? $index() == $parent.selected.experiment().index: false},
+												click: $parent.onSelectExperiment.bind($parent, $data, $index())">
+									<a href="#" data-bind="text: $data.name"></a>
+								</li>
+							</ul>
+						</li>
+						<li class="dropdown"><a href=" #" class="text"
+								data-bind="text: selected.experiment() ? selected.experiment().name : 'unknown'"></a>
+						</li>
+					</ul>
+				</div>
+			</nav>
+		</header>
+		<!-- header: end -->
+		<!-- sidebar: begin -->
+		<aside id="sidebar" class="main-sidebar">
+			<section class="sidebar">
+				<ul class="sidebar-menu">
+					<li class="treeview">
+						<a href="#" id="sm1">
+							<i class="fa fa-fw fa-laptop"></i> <span>Datarun</span>
+							<span class="pull-right-container">
+								<i class="fa fa-angle-left pull-right"></i>
+							</span>
+						</a>
+						<ul class="treeview-menu">
+							<li><a data-bind="text: `Number of models: ${exp()?exp().model_num : 'unknown'}`"></a></li>
+							<li><a data-bind="text: `Number of events: ${exp()?exp().event_num : 'unknown'}`"></a></li>
+							<li><a data-bind="text: `Avg event number: ${avgEventNum()?avgEventNum() : 'unknown'}`"></a></li>
+							<li><a data-bind="text: `Created time: ${exp()?exp().start_time : 'unknown'}`"></a></li>
+							<!-- <li><a data-bind="text: `Created by: ${exp()?exp().created_by : 'unknown'}`"></a></li> -->
+						</ul>
+					</li>
+					<li class="treeview">
+						<a href="#" id="sm2">
+							<i class="fa fa-fw fa-laptop"></i> <span>ML Pipeline</span>
+							<span class="pull-right-container">
+								<i class="fa fa-angle-left pull-right"></i>
+							</span>
+						</a>
+						<ul class="treeview-menu" data-bind="foreach: blocks()">
+							<li class="treeview">
+								<a href="#" data-bind="html: $data.html, attr: {title: $data.fullName}"></a>
+								<ul class="treeview-menu" data-bind="foreach: $data.params">
+									<li>
+										<a data-bind="text: `${$data[0]}: `"></a>
+										<input type="text" class="mr-5" data-bind="attr: {value: $data[1]}">
+									</li>
+								</ul>
+							</li>
+						</ul>
+					</li>
+				</ul>
+			</section>
+		</aside>
+		<!-- sidebar: end -->
+		<!-- content: begin -->
+		<div class="content-wrapper">
+			<section id="content" class="content">
+				<div class="row">
+					<!-- timeseries overview: begin -->
+					<section class="col-lg-8 connectedSortable ui-sortable">
+						<div class="box timeseries-overview">
+							<div class="box-header with-border hidden">
+								<div class="box-title">timeseries overview</div>
+							</div>
+							<div class="box-body">
+								<div class="chart-ctx-container scroll-style-1">
+									<div data-bind="foreach: ctxs">
+										<div class="chart-ctx">
+											<div
+												class="title"
+												data-bind="
+														text: $data,
+														attr: {name: 'title-' + $data},
+														click: $parent.selectCtx.bind($parent, $data)">
+												</div>
+											<div class="plot" data-bind="attr: {name: $data}"></div>
+										</div>
+										<hr class="mt-n mb-n">
+									</div>
+								</div>
+							</div>
+							<!-- loading status -->
+							<div class="overlay hidden">
+								<i class="fa fa-refresh fa-spin"></i>
+							</div>
+						</div>
+						<!-- timeseries overview: end -->
+						<div class="view-btn-group">
+							<div class="linechart-controls switch-control">
+								<div>
+									<label for="accessMode">
+										<input type="checkbox" id="accessMode" data-bind="click: showPrediction" />
+										<span class="switch"></span>
+										Access Mode
+									</label>
+								</div>
+								<div>
+									<label for="eventMode">
+										<input type="checkbox" id="eventMode" data-bind="click: addEventMode" />
+										<span class="switch"></span>
+										Event adding mode
+									</label>
+								</div>
+								<!-- <div>
+										<label for="zoomMode">
+											<input type="checkbox" id="zoomMode" data-bind="click: zoomPanMode" />
+											<span class="switch"></span>
+											Zoom &amp; pane mode
+										</label>
+								</div> -->
+							</div>
+							<!-- <a type="button" class="btn btn-default" data-bind="click: () => { showPrediction(); }"
+								title="show model prediction result">assess mode</a>
+							<a type="button" class="btn btn-default" data-bind="click: () => { addEventMode(); }"
+								title="Add your own event">event adding mode</i></a>
+							<a type="button" class="btn btn-default" data-bind="click: () => { zoomPanMode(); }"
+								title="Back">zoom & pan mode</i></a> -->
+						</div>
+						<div class="box timeseries-detail">
+							<div class="box-header with-border hidden">
+								<div class="box-title">timeseries detailed header</div>
+							</div>
+							<div class="box-body">
+								<div class="chart-focus-container">
+									<div class="chart-focus">
+										<!-- <div class="title" data-bind="text: focus()"></div> -->
+										<div class="plot"></div>
+										<!-- <div class="row">
+											<div class="col-md-1 title" style="background-color: bisque" data-bind="text: focus()">
+											</div>
+											<div class="col-md-11 chart-focus"></div>
+										</div> -->
+									</div>
+									<ul class="chart-controls">
+										<li>
+											<!-- <button data-bind="click: () => zoomPanMode()">mv</button> -->
+											<label for="zoomMode">
+												<input type="checkbox" id="zoomMode" data-bind="click: zoomPanMode" />
+												<span class="fa fa-arrows"></span>
+											</label>
+										</li>
+										<li><button class="fa fa-plus" data-bind="click: () => zooming(0.5)"></button></li>
+										<li><button class="fa fa-minus" data-bind="click: () => zooming(-0.5)"></button></li>
+									</ul>
+									<div class="dataset-description" id="datasetDescription">
+										<a href="javascript:void(0)" class="close" data-bind="click: () => showDatasetInfo(false)">x</a>
+										<div class="line">
+											<label>Dataset:</label>
+											<span class="ml-10" data-bind="text: dataset"></span>
+										</div>
+										<div class="line">
+											<label>Model:</label>
+											<span class="ml-10" data-bind="text: datarun"></span>
+										</div>
+										<div class="line">
+											<label>Event:</label>
+											<span class="ml-10" data-bind="text: event"></span>
+										</div>
+										<div class="line">
+											<label>From </label>
+											<span class="ml-10" data-bind="text: eventFrom"></span>
+										</div>
+										<div class="line">
+											<label>To </label>
+											<span class="ml-10" data-bind="text: eventTo"></span>
+											<button type="button" class="btn btn-xs btn-danger" data-bind="click: modify, visible: event()!=='new'">Modify</button>
+										</div>
+										<div class="line">
+											<label>Select Severity Level:</label>
+											<span class="ml-10" data-bind="text: level"></span>
+										</div>
+										<div class="line">
+											<div>
+												<select name="level" id="selectLevel" class="select2-hidden select-level">
+													<optgroup label="Unknown(UK):">
+														<option value="investigate">Investigate</option>
+														<option value="noInvestigate">Do not investigate</option>
+														<option value="postpone">Postpone</option>
+													</optgroup>
+													<optgroup label="Known(k):">
+														<option value="Problem">Problem</option>
+														<option value="prevSeen">Previously seen</option>
+													</optgroup>
+													<optgroup label="Normal">
+															<option value="normal">Normal</option>
+													</optgroup>
+												</select>
+											</div>
+											<!-- <div class="btn-group" data-toggle="buttons">
+												<label class="btn btn-L1">
+													<input type="radio" name="level" value="1"> L1
+												</label>
+												<label class="btn btn-L2">
+													<input type="radio" name="level" value="2"> L2
+												</label>
+												<label class="btn btn-L3">
+													<input type="radio" name="level" value="3"> L3
+												</label>
+												<label class="btn btn-L4">
+													<input type="radio" name="level" value="4"> L4
+												</label>
+												<label class="btn btn-L5">
+													<input type="radio" name="level" value="5"> L5
+												</label>
+												<label class="btn btn-default ml-25 active">
+													<input type="radio" name="level" value="None" checked> None
+												</label>
+											</div> -->
+										</div>
+										<div class="line">
+											<div class="form-group">
+												<label>Comment:</label>
+												<!-- <a type="button" class="btn" data-bind="click: record"><i class="fa fa-fw fa-microphone"></i></a> -->
+												<textarea id="comment" class="form-control" rows="3" placeholder="Enter your comment..."></textarea>
+												<p data-bind="text: transcript"></p>
+											</div>
+										</div>
+										<!-- <p data-bind="text: transcript"></p> -->
+										<div class="line data-control">
+											<!-- <button type="button" class="btn btn-default pull-left" data-bind="click: () => showDatasetInfo(false)">Close</button> -->
+											<ul>
+												<li>
+													<button class="btn btn-danger" data-bind="click: remove, visible: event()!=='new'">Delete</button>
+												</li>
+												<li>
+													<button class="btn btn-primary" data-bind="click: save">Save</button>
+												</li>
+											</ul>
+										</div>
+									</div><!-- end dataset-description -->
+								</div>
+								<!-- <div class="row">
+									<div class="col-md-12 chart-focus-container">
+										<div class="view-btn-group pt-10 pr-10">
+											<a type="button" class="btn btn-default" data-bind="click: () => { showPrediction(); }"
+												title="show model prediction result">assess mode</a>
+											<a type="button" class="btn btn-default" data-bind="click: () => { addEventMode(); }"
+												title="Add your own event">event adding mode</i></a>
+											<a type="button" class="btn btn-default" data-bind="click: () => { zoomPanMode(); }"
+												title="Back">zoom & pan mode</i></a>
+										</div>
+										<div class="chart mt-50">
+											<div class="row">
+												<div class="col-md-1 title" style="background-color: bisque" data-bind="text: focus()">
+												</div>
+												<div class="col-md-11 chart-focus"></div>
+											</div>
+										</div>
+									</div>
+								</div> -->
+							</div>
+							<!-- loading status -->
+							<div class="overlay hidden">
+								<i class="fa fa-refresh fa-spin"></i>
+							</div>
+							<!-- end: loading status -->
+						</div>
+						<!-- timeseries view -->
+					</section>
+					<section class="col-lg-4 connectedSortable ui-sortable">
+						<div class="box period-view">
+							<div class="box-header with-border hidden">
+								<div class="box-title">period view header</div>
+							</div>
+							<div class="box-body">
+								<div class="row">
+									<div class="col-md-12 pchart">
+										<div class="nav-tabs-custom nav-tabs-custom-mtv">
+											<ul class="nav nav-tabs pull-right">
+												<li><a href="#day" data-toggle="tab">Day</a></li>
+												<li><a href="#month" data-toggle="tab">Month</a></li>
+												<li class="active"><a href="#year" data-toggle="tab">Year</a></li>
+											</ul>
+											<div class="calendar-controls">
+												<div class="tab-content">
+													<div class="view-btn-group">
+														<div class="switch-control">
+															<div>
+																<label for="showMissing">
+																	<input type="checkbox" id="showMissing" value="peste" data-bind="click: showMissing">
+																	<span class="switch"></span>
+																	Show Missing
+																</label>
+															</div>
+															<div>
+																<label for="events">
+																	<input type="checkbox" id="events" value="peste2" data-bind="click: eventsHandler">
+																	<span class="switch"></span>
+																	Events
+																</label>
+															</div>
+														</div>
+														<!-- <button class="btn btn-default" data-bind="click: () => { showMissing(); }" title="show missing data period">show missing</button>
+														<button class="btn btn-default" data-bind="click: () => { backward(); }"title="Back">back</i></button> -->
+													</div>
+													<div id="year" class="tab-pane active"></div>
+													<div id="month" class="tab-pane mt-50"> </div>
+													<div id="day" class="tab-pane mt-50"> </div>
+												</div>
+											</div>
+										</div>
+									</div>
+								</div>
+							</div>
+							<!-- loading status -->
+							<div class="overlay hidden">
+								<i class="fa fa-refresh fa-spin"></i>
+							</div>
+							<!-- end: loading status -->
+						</div>
+						<!-- period view -->
+					</section>
+				</div>
+			</section>
+		</div>
+		<!-- content: end -->
+		<!-- audio modal: begin -->
+		<div class="modal fade" id="modal-audio">
+			<div class="modal-dialog">
+				<div class="modal-content">
+					<div class="modal-body">
+						<label>Dataset:</label>
+						<span class="ml-10" data-bind="text: dataset"></span>
+						<br>
+						<label>Model:</label>
+						<span class="ml-10" data-bind="text: datarun"></span>
+						<br>
+						<label>Event:</label>
+						<span class="ml-10" data-bind="text: event"></span>
+						<button type="button" class="btn btn-xs btn-danger" data-bind="click: remove, visible: event()!=='new'">Delete</button>
+						<br>
+						<label>From </label>
+						<span class="ml-10" data-bind="text: eventFrom"></span>
+						<br>
+						<label>To </label>
+						<span class="ml-10" data-bind="text: eventTo"></span>
+						<button type="button" class="btn btn-xs btn-danger" data-bind="click: modify, visible: event()!=='new'">Modify</button>
+						<br>
+						<label>Select Severity Level:</label>
+						<span class="ml-10" data-bind="text: level"></span>
+						<br>
+						<div class="btn-group" data-toggle="buttons">
+							<label class="btn btn-L1">
+								<input type="radio" name="level" value="1"> L1
+							</label>
+							<label class="btn btn-L2">
+								<input type="radio" name="level" value="2"> L2
+							</label>
+							<label class="btn btn-L3">
+								<input type="radio" name="level" value="3"> L3
+							</label>
+							<label class="btn btn-L4">
+								<input type="radio" name="level" value="4"> L4
+							</label>
+							<label class="btn btn-L5">
+								<input type="radio" name="level" value="5"> L5
+							</label>
+							<label class="btn btn-default ml-25 active">
+								<input type="radio" name="level" value="None" checked> None
+							</label>
+						</div>
+						<br>
+						<div class="form-group">
+							<label>Comment:</label>
+							<a type="button" class="btn" data-bind="click: record"><i class="fa fa-fw fa-microphone"></i></a>
+							<textarea id="comment" class="form-control" rows="3" placeholder="Enter ..."></textarea>
+							<p data-bind="text: transcript"></p>
+						</div>
+						<!-- <p data-bind="text: transcript"></p> -->
+					</div>
+					<div class="modal-footer">
+						<button type="button" class="btn btn-default pull-left" data-dismiss="modal">Close</button>
+						<button type="button" class="btn btn-primary" data-bind="click: save">Save</button>
+					</div>
+				</div>
+				<!-- /.modal-content -->
+			</div>
+			<!-- /.modal-dialog -->
+		</div>
+		<!-- audio modal: end -->
+		<!-- footer: begin -->
+		<footer class="main-footer hidden">
+			<div class="pull-right hidden-xs">
+				<b>Version</b> 1.0.0
+			</div>
+			<strong>Copyright &copy; 2019 <a href="https://dai.lids.mit.edu/">MIT DAI Lab</a>.</strong> All rights
+			reserved.
+		</footer>
+		<!-- footer: end -->
+	</div>
+	<svg viewBox="0 0 0 0" width="0" height="0">
+		<defs>
+			<radialGradient id="blueGradient">
+				<stop offset="0%" stop-color="#B2C1FF" />
+				<stop offset="100%" stop-color="rgba(216,216,216,0)" />
+			</radialGradient>
+		</defs>
+	</svg>
+	<!-- <svg x="0px" y="0px" width="500px" height="500px" viewbox="0 0 500 500">
+			<defs>
+					<filter id="blurMe" x="0%" y="0%" height="100%" width="100%" primitiveUnits="userSpaceOnUse">
+							<feGaussianBlur x="50" y="50" width="400" height="400" stdDeviation="40" in="SourceGraphic" result="blurSquares"/>
+							<feComponentTransfer in="blurSquares" result="opaqueBlur">
+								<feFuncA type="linear" intercept="1"/>
+							</feComponentTransfer>
+							<feBlend mode="normal" in="opaqueBlur" in2="SourceGraphic"/>
+						</filter>
+			</defs>
+			<g id="squares" filter="url(#blurMe)">
+				<rect x="10" y="10" height="235" width="235" fill="red" />
+				<rect x="255" y="10" height="235" width="235" fill="green" />
+				<rect x="10" y="255" height="235" width="235" fill="blue" />
+				<rect x="255" y="255" height="235" width="235" fill="yellow" />
+			</g> -->
+	<!-- <rect x="50" y="50" height="400" width="400" fill="rgb(255,255,255)" fill-opacity="0.8" />
+		</svg> -->
+	<!-- build:assets-js -->	<script src="./public/lib-static/jquery.min.js"></script>	<script src="./public/themes/AdminLTE-2.4.2/bower_components/jquery-ui/jquery-ui.min.js"></script>	<script src="./public/lib-static/jquery.rest.js"></script>	<script src="./public/lib-static/jquery-ui-resolve-conflict.js"></script>	<script src="./public/themes/AdminLTE-2.4.2/bower_components/bootstrap/dist/js/bootstrap.min.js"></script>	<script src="./public/themes/AdminLTE-2.4.2/bower_components/raphael/raphael.min.js"></script>	<script src="./public/themes/AdminLTE-2.4.2/bower_components/morris.js/morris.min.js"></script>	<script src="./public/themes/AdminLTE-2.4.2/bower_components/jquery-sparkline/dist/jquery.sparkline.min.js"></script>	<script src="./public/themes/AdminLTE-2.4.2/plugins/jvectormap/jquery-jvectormap-1.2.2.min.js"></script>	<script src="./public/themes/AdminLTE-2.4.2/plugins/jvectormap/jquery-jvectormap-world-mill-en.js"></script>	<script src="./public/themes/AdminLTE-2.4.2/bower_components/jquery-knob/dist/jquery.knob.min.js"></script>	<script src="./public/themes/AdminLTE-2.4.2/bower_components/moment/min/moment.min.js"></script>	<script src="./public/themes/AdminLTE-2.4.2/bower_components/bootstrap-daterangepicker/daterangepicker.js"></script>	<script src="./public/themes/AdminLTE-2.4.2/bower_components/bootstrap-datepicker/dist/js/bootstrap-datepicker.min.js"></script>	<script src="./public/themes/AdminLTE-2.4.2/plugins/bootstrap-wysihtml5/bootstrap3-wysihtml5.all.min.js"></script>	<script src="./public/themes/AdminLTE-2.4.2/bower_components/jquery-slimscroll/jquery.slimscroll.min.js"></script>	<script src="./public/themes/AdminLTE-2.4.2/bower_components/fastclick/lib/fastclick.js"></script>	<script src="./public/themes/AdminLTE-2.4.2/dist/js/adminlte.js"></script>	<script src="./public/lib-static/math.js"></script>	<script src="./public/lib-static/science.js"></script>	<script src="./node_modules/tinycolor/tinycolor.js"></script>	<script src="./node_modules/leaflet/dist/leaflet.js"></script>	<script src="./public/lib-static/Leaflet.Control.Custom.js"></script>	<script src="./public/lib-static/Leaflet.awesome-markers/leaflet.awesome-markers.js"></script>	<!-- endbuild -->	<!-- build:app-js -->	<script src="./public/dist/main.js"></script>	<!-- endbuild -->
+</body>
+</html>