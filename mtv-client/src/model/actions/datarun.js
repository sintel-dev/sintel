--- conflicted
+++ resolved
@@ -4,15 +4,8 @@
   };
 }
 
-<<<<<<< HEAD
 export function setTimeseriesPeriod(periodRange) {
-    return function(dispatch) {
-        dispatch({ type: 'SET_TIMESERIES_PERIOD', periodRange });
-    };
-=======
-export function setTimeseriesPeriod(period) {
   return function(dispatch) {
-    dispatch({ type: 'SET_TIMESERIES_PERIOD', period });
+    dispatch({ type: 'SET_TIMESERIES_PERIOD', periodRange });
   };
->>>>>>> 223209f1
 }