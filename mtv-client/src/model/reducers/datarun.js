import createReducer from '../store/createReducer';

function SELECT_DATARUN(nextState, { datarunID }) {
  nextState.selectedDatarunID = datarunID;
}

<<<<<<< HEAD
function SET_TIMESERIES_PERIOD(nextState, { periodRange }) {
    nextState.selectedPeriodRange = periodRange;
=======
function SET_TIMESERIES_PERIOD(nextState, { period }) {
  nextState.selectedTimePeriod = period;
>>>>>>> 223209f1
}

export default createReducer(
  {
    selectedDatarunID: null,
    selectedTimePeriod: [],
<<<<<<< HEAD
    selectedPeriodRange: {},
}, {
=======
  },
  {
>>>>>>> 223209f1
    SELECT_DATARUN,
    SET_TIMESERIES_PERIOD,
  },
);<|MERGE_RESOLUTION|>--- conflicted
+++ resolved
@@ -4,26 +4,17 @@
   nextState.selectedDatarunID = datarunID;
 }
 
-<<<<<<< HEAD
 function SET_TIMESERIES_PERIOD(nextState, { periodRange }) {
-    nextState.selectedPeriodRange = periodRange;
-=======
-function SET_TIMESERIES_PERIOD(nextState, { period }) {
-  nextState.selectedTimePeriod = period;
->>>>>>> 223209f1
+  nextState.selectedPeriodRange = periodRange;
 }
 
 export default createReducer(
   {
     selectedDatarunID: null,
     selectedTimePeriod: [],
-<<<<<<< HEAD
     selectedPeriodRange: {},
-}, {
-=======
   },
   {
->>>>>>> 223209f1
     SELECT_DATARUN,
     SET_TIMESERIES_PERIOD,
   },
