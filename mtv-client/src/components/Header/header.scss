--- conflicted
+++ resolved
@@ -41,17 +41,9 @@
         padding: 15px;
         display: none;
         font-family: fontAwesome;
-<<<<<<< HEAD
 
         &.active{
             display: inline-block;
-=======
-        &.left::after {
-            content: '\f053';
-        }
-        &.right::after {
-            content: '\f054';
->>>>>>> 223209f1
         }
     }
 }