--- conflicted
+++ resolved
@@ -1,13 +1,8 @@
 @import '../../assets/sass/colors.scss';
 @import '../../assets/sass/animations.scss';
 
-<<<<<<< HEAD
 .page-landing{
     margin-top: 65px;
-=======
-.page-landing {
-    margin-top: 100px;
->>>>>>> fc2ee60c
     position: relative;
     overflow-x: hidden;
     overflow-y: auto;
