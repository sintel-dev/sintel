@import '../../../assets/sass/colors.scss';
@import '../../../assets/sass/main.scss';

.sidebar {
    background: $main-color;
    float: right;
    min-width: 480px;
    padding: 30px 10px 10px 10px;
    box-sizing: border-box;
<<<<<<< HEAD
    height: 90vh;
    // height: 99vh;
    // padding-top: 65px;
    .period-info{
        display: inline-block;
        p{
            margin: 0;
            padding: 0;
            color: #fff;
            font-size: 18px;
            // color: #8A9097;
        }
    }

=======
    height: 89vh;
>>>>>>> 652ed613
    .data-wrapper{
        height: 91%;
        // height: 270px;
        // overflow: auto;
    }

    .feature-cell {
        cursor: pointer;
        .target {
            circle, line{
                stroke: rgba(218, 227, 245, 0.3);
                fill: transparent;
            }
            .target-info {
                fill: #CED8FB;
            }

        }
        .feature-area {
            stroke: #687ba3;
        }
        .radial-text{
            fill: #8A9097;
            font-size: 13px;
            text-anchor: middle;
        }

        .radial-cursor{
            fill: transparent;
        }
    }

    .period-control{
        // border-bottom: 1px solid #484E53;
        padding-bottom: 20px;
        margin-bottom: 10px;
        .sidebar-heading{
            display: inline-block;
            font-size: 20px;
            font-weight: bold;
        }
        ul{
            float: right;
        }
        li{
            display: inline-block;
        }
        .period-filter{
            button{
                background-color: rgba(0, 0, 0, 0.4);
                color: rgba(255, 255, 255, 0.5);
                transition: all 0.2s ease-in-out;
                cursor: pointer;
                border: none;
                line-height: 1.42px;
                padding: 17px 15px;
                outline: none;
                &.active {
                    background: $btn-blue;
                    color: #fff;
                }
                &:disabled{
                    opacity: 0.4;
                    cursor: not-allowed;
                }
            }
        }
    }
    .zoom{
        fill: transparent;
        cursor: move;
    }

    .event-summary{
        margin: 30px 0 25px 0;
    }
}

@media screen and (max-width: 1200px) {
    .sidebar {
        margin-top: 20px;
        width: 100%;
    }
}<|MERGE_RESOLUTION|>--- conflicted
+++ resolved
@@ -7,24 +7,7 @@
     min-width: 480px;
     padding: 30px 10px 10px 10px;
     box-sizing: border-box;
-<<<<<<< HEAD
-    height: 90vh;
-    // height: 99vh;
-    // padding-top: 65px;
-    .period-info{
-        display: inline-block;
-        p{
-            margin: 0;
-            padding: 0;
-            color: #fff;
-            font-size: 18px;
-            // color: #8A9097;
-        }
-    }
-
-=======
     height: 89vh;
->>>>>>> 652ed613
     .data-wrapper{
         height: 91%;
         // height: 270px;
