--- conflicted
+++ resolved
@@ -12,23 +12,14 @@
   return (
     <div>
       <Loader isLoading={experimentData.isExperimentDataLoading}>
-<<<<<<< HEAD
         <div className="overview-wrapper scroll-style" id="overview-wrapper">
-          {
-            !experimentData.isExperimentDataLoading && experimentData.data.dataruns.length ?
-              processedDataruns.map(datarun =>
-                <Datarun datarun={datarun} key={datarun.id} />) :
-              <p>No datarun for current experiment</p>
-            }
+          {!experimentData.isExperimentDataLoading && experimentData.data.dataruns.length ? (
+            processedDataruns.map(datarun => <Datarun datarun={datarun} key={datarun.id} />)
+          ) : (
+            <p>No datarun for current experiment</p>
+          )}
         </div>
         <FocusChart />
-=======
-        {!experimentData.isExperimentDataLoading && experimentData.data.dataruns.length ? (
-          processedDataruns.map(datarun => <Datarun datarun={datarun} key={datarun.id} />)
-        ) : (
-          <p>No datarun for current experiment</p>
-        )}
->>>>>>> 223209f1
       </Loader>
     </div>
   );
