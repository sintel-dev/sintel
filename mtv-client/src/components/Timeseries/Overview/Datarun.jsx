--- conflicted
+++ resolved
@@ -13,13 +13,9 @@
     <div className={`time-row ${activeClass}`} onClick={() => onSelectDatarun(datarun.id)}>
       <ul>
         <li>{datarun.signal}</li>
-<<<<<<< HEAD
-        <li><DrawChart dataRun={datarun} onPeriodTimeChange={onChangePeriod} selectedPeriod={selectedPeriodRange} /></li>
-=======
         <li>
-          <DrawChart dataRun={datarun} onPeriodTimeChange={onChangePeriod} selectedPeriod={selectedTimePeriod} />
+          <DrawChart dataRun={datarun} onPeriodTimeChange={onChangePeriod} selectedPeriod={selectedPeriodRange} />
         </li>
->>>>>>> 223209f1
       </ul>
     </div>
   );
@@ -33,23 +29,13 @@
   selectedPeriodRange: PropTypes.object,
 };
 
-<<<<<<< HEAD
-export default connect(state => ({
-  selectedDatarunID: getSelectedDatarunID(state),
-  selectedPeriodRange: getSelectedPeriodRange(state),
-}), dispatch => ({
-  onSelectDatarun: (datarunID) => dispatch(selectDatarun(datarunID)),
-  onChangePeriod: (period) => dispatch(setTimeseriesPeriod(period)),
-}))(Datarun);
-=======
 export default connect(
   state => ({
     selectedDatarunID: getSelectedDatarunID(state),
-    selectedTimePeriod: getSelectedTimePeriod(state),
+    selectedPeriodRange: getSelectedPeriodRange(state),
   }),
   dispatch => ({
     onSelectDatarun: datarunID => dispatch(selectDatarun(datarunID)),
     onChangePeriod: period => dispatch(setTimeseriesPeriod(period)),
   }),
-)(Datarun);
->>>>>>> 223209f1
+)(Datarun);