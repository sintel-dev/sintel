import logging

from bson import ObjectId
from flask import request
from flask_restful import Resource

<<<<<<< HEAD
from mtv.db import schema
from mtv.resources.datarun import validate_datarun_id
=======
from mtv import model
>>>>>>> 984722f0
from mtv.resources.auth_utils import verify_auth
from mtv.resources.datarun import validate_datarun_id

LOGGER = logging.getLogger(__name__)


def get_event(event_doc):
    comments = list()
    comment_docs = schema.Annotation.find(event=event_doc.id)

    if comment_docs is not None:
        for comment_doc in comment_docs:
            comment = {
                'id': str(comment_doc.id),
                'text': comment_doc.comment,
                'insert_time': comment_doc.insert_time.isoformat(),
                'created_by': comment_doc.created_by
            }
            comments.append(comment)

    return {
        'id': str(event_doc.id),
        'insert_time': event_doc.insert_time.isoformat(),
        'start_time': event_doc.start_time,
        'stop_time': event_doc.stop_time,
        'score': event_doc.severity,
        'tag': event_doc.tag,
        'datarun': str(event_doc.signalrun.id),
        'comments': comments
    }


def validate_event_id(event_id):
    try:
        eid = ObjectId(event_id)
    except Exception as e:
        LOGGER.exception(e)
        return {'message': str(e)}, 400

    event_doc = schema.Event.find_one(id=eid)

    if event_doc is None:
        LOGGER.exception('Event %s does not exist.', event_id)
        return {
            'message': 'Event {} does not exist'.format(event_id)
        }, 400

    return event_doc, 200


class Event(Resource):

    def get(self, event_id):
        """
        @api {get} /events/:event_id/ Get event by ID
        @apiName GetEvent
        @apiGroup Event
        @apiVersion 1.0.0

        @apiParam {String} event_id Event ID.

        @apiSuccess {String} id Event ID.
        @apiSuccess {String} insert_time Event insert time.
        @apiSuccess {String} datarun The belonged datarun.
        @apiSuccess {String} tag Event tag.
        @apiSuccess {Int} start_time Event start time.
        @apiSuccess {Int} stop_time Event stop time.
        @apiSuccess {Float} score Event anomaly score.
        @apiSuccess {Object[]} comments Event comment list.
        @apiSuccess {String} comments.id Comment ID.
        @apiSuccess {String} comments.text Comment content.
        @apiSuccess {String} comments.insert_time Comment creation time.
        @apiSuccess {String} comments.created_by User ID.
        """

        res, status = verify_auth()
        if status == 401:
            return res, status
        # validate event_id
        validate_result = validate_event_id(event_id)
        if validate_result[1] == 400:
            return validate_result

        event_doc = validate_result[0]

        # return result
        try:
            res = get_event(event_doc)
        except Exception as e:
            LOGGER.exception(e)
            return {'message': str(e)}, 500
        else:
            return res

    def put(self, event_id):
        """
        @api {put} /events/:event_id/ Update an event
        @apiName UpdateEvent
        @apiGroup Event
        @apiVersion 1.0.0

        @apiParam {String} event_id Event ID.
        @apiParam {Int} start_time Event start time.
        @apiParam {Int} stop_time Event stop time.
        @apiParam {Float} score Event anomaly score.
        @apiParam {String} tag Event tag.

        @apiSuccess {String} id Event ID.
        @apiSuccess {String} insert_time Event insert time.
        @apiSuccess {String} datarun The belonged datarun.
        @apiSuccess {String} tag Event tag.
        @apiSuccess {Int} start_time Event start time.
        @apiSuccess {Int} stop_time Event stop time.
        @apiSuccess {Float} score Event anomaly score.
        @apiSuccess {Object[]} comments Event comment list.
        @apiSuccess {String} comments.id Comment ID.
        @apiSuccess {String} comments.text Comment content.
        @apiSuccess {String} comments.insert_time Comment creation time.
        @apiSuccess {String} comments.created_by User ID.
        """

        res, status = verify_auth()
        if status == 401:
            return res, status
        # validate event_id
        validate_result = validate_event_id(event_id)
        if validate_result[1] == 400:
            return validate_result

        event_doc = validate_result[0]

        # modifiable attributes
        attrs = ['start_time', 'stop_time', 'score', 'tag']
        attrs_type = [float, float, float, str]
        d = dict()
        body = request.json
        for attr in attrs:
            d[attr] = None
            if body is not None:
                d[attr] = body.get(attr)
            else:
                if attr in request.form:
                    d[attr] = request.form[attr]
        # validate data type
        try:
            for i, attr in enumerate(attrs):
                d[attr] = attrs_type[i](d[attr])
        except Exception as e:
            LOGGER.exception(e)
            return {'message': str(e)}, 400

        # update event
        event_doc.start_time = d['start_time']
        event_doc.stop_time = d['stop_time']
        event_doc.score = d['score']
        if d['tag'] != 'untagged':
            event_doc.tag = d['tag']

        # return result
        try:
            event_doc.save()
            res = get_event(event_doc)
        except Exception as e:
            LOGGER.exception('Error saving event. ' + str(e))
            return {'message': str(e)}, 400
        else:
            return res

    def delete(self, event_id):
        """
        @api {delete} /events/:event_id/ Delete an event
        @apiName DeleteEvent
        @apiGroup Event
        @apiVersion 1.0.0

        @apiParam {String} event_id Event ID.
        """

        res, status = verify_auth()
        if status == 401:
            return res, status

        # validate event_id
        validate_result = validate_event_id(event_id)
        if validate_result[1] == 400:
            return validate_result

        event_doc = validate_result[0]

        try:
            event_doc.delete()
        except Exception as e:
            LOGGER.exception(e)
            return {'message': str(e)}, 500


class Events(Resource):
    def get(self):
        """
        @api {get} /events/ Get events by datarun ID
        @apiName GetEventByDatarun
        @apiGroup Event
        @apiVersion 1.0.0
        @apiDescription Return event list of a given datarun. If the datarun is not
        specified, return all events.

        @apiParam {String} datarun_id Datarun ID.

        @apiSuccess {String} events Event list.
        @apiSuccess {String} events.id Event ID.
        @apiSuccess {String} events.insert_time Event insert time.
        @apiSuccess {String} events.datarun The belonged datarun.
        @apiSuccess {String} events.tag Event tag.
        @apiSuccess {Int} events.start_time Event start time.
        @apiSuccess {Int} events.stop_time Event stop time.
        @apiSuccess {Float} events.score Event anomaly score.
        @apiSuccess {Object[]} events.comments Event comment list.
        @apiSuccess {String} events.comments.id Comment ID.
        @apiSuccess {String} events.comments.text Comment content.
        @apiSuccess {String} events.comments.insert_time Comment creation time.
        @apiSuccess {String} events.comments.created_by User ID.
        """

        res, status = verify_auth()
        if status == 401:
            return res, status
        datarun_id = request.args.get('datarun_id', None)
        query = dict()

        # validate datarun_id
        if datarun_id is not None and datarun_id != '':
            validate_result = validate_datarun_id(datarun_id)
            if validate_result[1] == 400:
                return validate_result

            datarun_doc = validate_result[0]
            query['signalrun'] = datarun_doc.id

        event_docs = schema.Event.find(**query).order_by('+start_time')
        if event_docs is None:
            return []

        try:
            events = [get_event(event_doc) for event_doc in event_docs]
        except Exception as e:
            LOGGER.exception(e)
            return {'message': str(e)}, 500
        else:
            return {'events': events}

    def post(self):
        """
        @api {post} /events/ Create an event
        @apiName CreateEvent
        @apiGroup Event
        @apiVersion 1.0.0

        @apiParam {Int} start_time Event start time.
        @apiParam {Int} stop_time Event stop time.
        @apiParam {Float} score Event anomaly score.
        @apiParam {String} tag Event tag.
        @apiParam {String} datarun_id Datarun ID.

        @apiSuccess {String} id Event ID.
        @apiSuccess {String} insert_time Event insert time.
        @apiSuccess {String} datarun The belonged datarun.
        @apiSuccess {String} tag Event tag.
        @apiSuccess {Int} start_time Event start time.
        @apiSuccess {Int} stop_time Event stop time.
        @apiSuccess {Float} score Event anomaly score.
        @apiSuccess {Object[]} comments Event comment list.
        @apiSuccess {String} comments.id Comment ID.
        @apiSuccess {String} comments.text Comment content.
        @apiSuccess {String} comments.insert_time Comment creation time.
        @apiSuccess {String} comments.created_by User ID.
        """

        res, status = verify_auth()
        if status == 401:
            return res, status
        # modifiable attributes
        attrs = ['start_time', 'stop_time', 'score', 'tag', 'datarun_id']
        attrs_type = [float, float, float, str, str]
        d = dict()
        body = request.json
        for attr in attrs:
            d[attr] = None
            if body is not None:
                d[attr] = body.get(attr)
            else:
                if attr in request.form:
                    d[attr] = request.form[attr]

        # validate data type
        try:
            for i, attr in enumerate(attrs):
                d[attr] = attrs_type[i](d[attr])
        except Exception as e:
            LOGGER.exception(e)
            return {'message': str(e)}, 400

        # further validate datarun
        validate_result = validate_datarun_id(d['datarun_id'])
        if validate_result[1] == 400:
            return validate_result

        validate_result[0]

        # create and return event
        try:
            d['signalrun'] = d['datarun_id']
            del d['datarun_id']
            if d['tag'] == 'untagged':
                del d['tag']
            event_doc = schema.Event.insert(**d)
            res = get_event(event_doc)
        except Exception as e:
            LOGGER.exception('Error creating event. ' + str(e))
            return {'message': str(e)}, 400
        else:
            return res<|MERGE_RESOLUTION|>--- conflicted
+++ resolved
@@ -4,12 +4,7 @@
 from flask import request
 from flask_restful import Resource
 
-<<<<<<< HEAD
 from mtv.db import schema
-from mtv.resources.datarun import validate_datarun_id
-=======
-from mtv import model
->>>>>>> 984722f0
 from mtv.resources.auth_utils import verify_auth
 from mtv.resources.datarun import validate_datarun_id
 
