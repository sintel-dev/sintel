import logging

from flask_restful import Resource

<<<<<<< HEAD
from mtv.db import schema
=======
from mtv import model
from mtv.resources.auth_utils import verify_auth
>>>>>>> 984722f0

LOGGER = logging.getLogger(__name__)


def get_signal(signal_doc):
    return {
        'id': str(signal_doc.id),
        'insert_time': signal_doc.insert_time.isoformat(),
        'name': signal_doc.name,
        'dataset': signal_doc.dataset.name,
        'start_time': signal_doc.start_time,
        'stop_time': signal_doc.stop_time,
        'created_by': signal_doc.created_by
    }


class Signal(Resource):
    def get(self, signal_name):
        """
        @api {get} /signals/:signal_name/ Get signal by name
        @apiName GetSignal
        @apiGroup Signal
        @apiVersion 1.0.0

        @apiParam {String} signal_name Signal name.

        @apiSuccess {String} id Signal ID.
        @apiSuccess {String} insert_time Signal creation time.
        @apiSuccess {String} name Signal name.
        @apiSuccess {String} dataset Dataset name.
        @apiSuccess {Int} start_time Signal start time.
        @apiSuccess {Int} stop_time Signal stop time.
        @apiSuccess {String} created_by User ID.
        """

        res, status = verify_auth()
        if status == 401:
            return res, status
        document = schema.Signal.find_one(name=signal_name)

        if document is None:
            LOGGER.exception('Error getting signal. '
                             'Signal %s does not exist.', signal_name)
            return {
                'message': 'Signal {} does not exist'.format(signal_name)
            }, 400

        try:
            res = get_signal(document)
        except Exception as e:
            LOGGER.exception(e)
            return {'message': str(e)}, 500
        else:
            return res


class Signals(Resource):
    def get(self):
        """
        @api {get} /signals/ Get signals
        @apiName GetSignals
        @apiGroup Signal
        @apiVersion 1.0.0


        @apiSuccess {Object[]} signals Signal list.
        @apiSuccess {String} signals.id Signal ID.
        @apiSuccess {String} signals.insert_time Signal creation time.
        @apiSuccess {String} signals.name Signal name.
        @apiSuccess {String} signals.dataset Dataset name.
        @apiSuccess {Int} signals.start_time Signal start time.
        @apiSuccess {Int} signals.stop_time Signal stop time.
        @apiSuccess {String} signals.created_by User ID.
        """

        res, status = verify_auth()
        if status == 401:
            return res, status

        documents = schema.Signal.find()

        try:
            signals = [get_signal(document) for document in documents]
        except Exception as e:
            LOGGER.exception(e)
            return {'message': str(e)}, 500
        else:
            return {'signals': signals}<|MERGE_RESOLUTION|>--- conflicted
+++ resolved
@@ -2,12 +2,8 @@
 
 from flask_restful import Resource
 
-<<<<<<< HEAD
 from mtv.db import schema
-=======
-from mtv import model
 from mtv.resources.auth_utils import verify_auth
->>>>>>> 984722f0
 
 LOGGER = logging.getLogger(__name__)
 
